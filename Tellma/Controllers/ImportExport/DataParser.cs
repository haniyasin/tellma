﻿using Microsoft.EntityFrameworkCore.Internal;
using Microsoft.Extensions.DependencyInjection;
using Microsoft.Extensions.Localization;
using System;
using System.Collections.Concurrent;
using System.Collections.Generic;
using System.Linq;
using System.Threading.Tasks;
using Tellma.Controllers.Dto;
using Tellma.Data.Queries;
using Tellma.Entities;
using Tellma.Services;

namespace Tellma.Controllers.ImportExport
{
    /// <summary>
    /// Helper service for importing files
    /// </summary>
    public class DataParser
    {
        private readonly IStringLocalizer<Strings> _localizer;
        private readonly IInstrumentationService _instrumentation;
        private readonly IServiceProvider _sp;

        /// <summary>
        /// Constructor
        /// </summary>
        public DataParser(IServiceProvider sp, IStringLocalizer<Strings> localizer, IInstrumentationService instrumentation)
        {
            _localizer = localizer;
            _instrumentation = instrumentation;
            _sp = sp;
        }

        /// <summary>
        /// Takes an <see cref="IEnumerable{T}"/> of string arrays representing the raw data of the imported file.
        /// Then using the specifications in the <see cref="MappingInfo"/> it translates this raw data into an
        /// <see cref="IEnumerable{T}"/> of entities. Any problems will be added in the <see cref="ImportErrors"/> dictionary.
        /// This function is the opposite of <see cref="DataComposer.Compose{TEntityForSave}(List{TEntityForSave}, MappingInfo)"/>.
        /// </summary>
        public async Task<IEnumerable<TEntityForSave>> ParseAsync<TEntityForSave>(IEnumerable<string[]> dataWithoutHeader, MappingInfo mapping, ImportErrors errors)
            where TEntityForSave : Entity
        {
            // Load related entities from API
            var relatedEntities = await LoadRelatedEntities(dataWithoutHeader, mapping, errors);
            if (!errors.IsValid)
            {
                return null;
            }

            // Clear all cached entities and lists, and create the root list
            mapping.ClearEntitiesAndLists();
            mapping.List = new List<TEntityForSave>(); // This root list will contain the final result

            // Set some values on the root mapping infor for handling self referencing FKs
            mapping.IsRoot = true;
            int matchesIndex = 0;
            foreach (var prop in mapping.SimpleProperties.OfType<ForeignKeyMappingInfo>().Where(p => p.IsSelfReferencing))
            {
                prop.EntityMetadataMatchesIndex = matchesIndex++;
            }

            int rowNumber = 2;
            foreach (var dataRow in dataWithoutHeader) // Foreach row
            {
                bool keepGoing = ParseRow(dataRow, rowNumber, mapping, relatedEntities, errors, matchesIndex); // Recursive function
                if (!keepGoing)
                {
                    // This means the errors collection is full, no need to keep going
                    break;
                }

                rowNumber++;
            }

            // Grab the result from the root mapping
            var result = mapping.List.Cast<TEntityForSave>();

            // Hydrate self referencing FKs if any, these properties are not hydrated in ParseRow()
            // Since they requires all the imported entities to be created and all their other
            // properties already hydrated
            HydrateSelfReferencingForeignKeys(result, mapping, errors);

            // Return the result
            return result;
        }

        /// <summary>
        /// Inspects the data and mapping and loads all related entities from the API, that are referenced by custom use keys like Code and Name.
        /// The purpose is to use the Ids of these entities in the constructed Entity objects that are being imported
        /// </summary>
        private async Task<RelatedEntities> LoadRelatedEntities(IEnumerable<string[]> dataWithoutHeader, MappingInfo mapping, ImportErrors errors)
        {
            if (errors is null)
            {
                throw new ArgumentNullException(nameof(errors));
            }

            // Each set of foreign keys will result in an API query to retrieve the corresponding Ids for FK hydration
            // So we group foreign keys by the target type, the target definition Id and the key property (e.g. Code or Name)
            var queryInfos = new List<(Type navType, int? navDefId, PropertyMetadata keyPropMeta, HashSet<object> keysSet)>();
            foreach (var g in mapping.GetForeignKeys().Where(p => p.NotUsingIdAsKey)
                .GroupBy(fk => (fk.TargetType, fk.TargetDefId, fk.KeyPropertyMetadata)))
            {
                var (navType, navDefId, keyPropMetadata) = g.Key;
                HashSet<object> keysSet = new HashSet<object>();

                foreach (var fkMapping in g)
                {
                    int rowNumber = 2;

                    foreach (var row in dataWithoutHeader)
                    {
                        string stringKey = row[fkMapping.Index];
                        if (string.IsNullOrEmpty(stringKey))
                        {
                            continue;
                        }

                        switch (fkMapping.KeyType)
                        {
                            case KeyType.String:
                                keysSet.Add(stringKey);

                                break;
                            case KeyType.Int:
                                if (int.TryParse(stringKey, out int intKey))
                                {
                                    keysSet.Add(intKey);
                                }
                                else if (!errors.AddImportError(rowNumber, fkMapping.ColumnNumber, _localizer[$"Error_TheValue0IsNotAValidInteger", stringKey]))
                                {
                                    // This means the validation errors are at maximum capacity, pointless to keep going.
                                    return null;
                                }

                                break;

                            default:
                                throw new InvalidOperationException("Bug: Only int and string IDs are supported");
                        }

                        rowNumber++;
                    }
                }

                if (keysSet.Any())
                {
                    // Actual API calls are delayed till the end in case there are any errors
                    queryInfos.Add((navType, navDefId, keyPropMetadata, keysSet));
                }
            }

            if (!errors.IsValid)
            {
                return null;
            }
            using var _1 = _instrumentation.Block("Loading Related Entities");
            using var _2 = _instrumentation.Disable();

            var result = new RelatedEntities();
            if (queryInfos.Any())
            {
                // Load all related entities in parallel
<<<<<<< HEAD
                await Task.WhenAll(queryInfos.Select(async queryInfo =>
                {
                    var (navType, navDefId, keyPropMeta, keysSet) = queryInfo; // Deconstruct the queryInfo
                    IFactWithIdService service = _sp.FactWithIdServiceByEntityType(navType.Name, navDefId);
=======
                // If they're the same type we load them in sequence because it will be the same controller instance and it might cause issues
                await Task.WhenAll(queryInfos.GroupBy(e => e.navType).Select(async g =>
                {
                    var navType = g.Key;
>>>>>>> edb0013c

                    foreach (var queryInfo in g)
                    {
                        var (_, navDefId, keyPropMeta, keysSet) = queryInfo; // Deconstruct the queryInfo

                        var service = _sp.FactWithIdServiceByEntityType(navType.Name, navDefId);
                        var keyPropDesc = keyPropMeta.Descriptor;
                        var keyPropName = keyPropDesc.Name;
                        var args = new SelectExpandArguments { Select = keyPropName };

<<<<<<< HEAD
                    var grouped = data.GroupBy(e => keyPropDesc.GetValue(e)).ToDictionary(g => g.Key, g => (IEnumerable<EntityWithKey>)g);
                    result.TryAdd((navType, navDefId, keyPropName), grouped);
=======
                        var (data, _) = await service.GetByPropertyValues(keyPropName, keysSet, args, cancellation: default);

                        var grouped = data.GroupBy(e => keyPropDesc.GetValue(e)).ToDictionary(g => g.Key, g => (IEnumerable<EntityWithKey>)g);
                        result.TryAdd((navType, navDefId, keyPropName), grouped);
                    }

                    // The code above might override the definition Id of the service calling it, here we fix that
                    _sp.FactWithIdServiceByEntityType(navType.Name, mapping.Metadata.DefinitionId);
>>>>>>> edb0013c
                }));
            }

            return result;
        }

        /// <summary>
        /// Recursive function that parses a single data row (string array) into 0 or more entities that are each
        /// added in the correct list in the <see cref="MappingInfo"/> tree. Any errors will be added to the <see cref="ImportErrors"/>.
        /// Entities referenced by user keys should be loaded in advance and passed to this function as a <see cref="RelatedEntities"/> dictionary.   
        /// This function is the opposite of <see cref="DataComposer.ComposeDataRowsFromEntity(List{string[]}, EntityWithKey, MappingInfo, int, int)"/>
        /// </summary>
        /// <param name="dataRow">An array of strings representing a single row in a CSV or XSLX file</param>
        /// <param name="rowNumber">The number of the current row, for the purpose of error reporting</param>
        /// <param name="mapping">The <see cref="MappingInfo"/> to rely on for constructing the <see cref="Entity"/> objects</param>
        /// <param name="entities">All related entities that are referenced by user keys in the raw data</param>
        /// <param name="errors">Any validation errors are added to this collection</param>
        /// <returns>False if the <see cref="ImportErrors"/> dictionary has been maxed out, true otherwise.</returns>
        private bool ParseRow(string[] dataRow, int rowNumber, MappingInfo mapping, RelatedEntities entities, ImportErrors errors, int selfRefPropertiesCount = 0)
        {
            bool entityCreated = false;
            foreach (var prop in mapping.SimpleProperties)
            {
                var stringField = dataRow[prop.Index];
                if (!string.IsNullOrEmpty(stringField))
                {
                    if (!entityCreated)
                    {
                        mapping.Entity = mapping.Metadata.Descriptor.Create();
                        mapping.Entity.EntityMetadata.RowNumber = rowNumber; // for validation reporting
                        mapping.List.Add(mapping.Entity);
                        entityCreated = true;
                    }

                    // If it's a # placeholder to trigger entity creation => continue
                    if (prop.Ignore)
                    {
                        // This is just a # placeholder to trigger entity creation
                        continue;
                    }

                    // Hydrate the property
                    if (prop is ForeignKeyMappingInfo fkProp && fkProp.NotUsingIdAsKey)
                    {
                        // Get the user key value (usually the code or the name)
                        object userKeyValue = fkProp.KeyType switch
                        {
                            KeyType.String => stringField?.Trim(),
                            KeyType.Int => int.Parse(stringField),
                            _ => null
                        };

                        // Get the entity from the dictionary
                        var dic = entities[(fkProp.TargetType, fkProp.TargetDefId, fkProp.KeyPropertyMetadata.Descriptor.Name)];
                        dic.TryGetValue(userKeyValue, out IEnumerable<EntityWithKey> matches);

                        // Self Referencing FKs require special handling, we simply store the user key value and
                        // the matches from the database in a the entity metadata.
                        // Later, after all the entities have been hydrated, we check the hydrated
                        // list of entities for matches, if there are they take precedent over the
                        // matches from the database entities, this allows users to refer to one of the
                        // other items in the imported sheet in the self referencing FK
                        if (IsSelfReferencing(fkProp, mapping))
                        {
                            var matchPairsArray = mapping.Entity.EntityMetadata.MatchPairs ??= new (object userKey, IEnumerable<EntityWithKey> matches)[selfRefPropertiesCount];
                            matchPairsArray[fkProp.EntityMetadataMatchesIndex] = (userKeyValue, matches);
                            continue;
                        }
                        else if (matches == null || !matches.Any()) // No matches at all -> Problem
                        {
                            var typeDisplay = fkProp.NavPropertyMetadata.TargetTypeMetadata.SingularDisplay();
                            var propDisplay = fkProp.KeyPropertyMetadata.Display();
                            var errorName = fkProp.KeyType == KeyType.String && stringField.Any(e => char.IsLetter(e)) ? "Error_No0WasFoundWhere1Equals2EnsureCaseMatch" : "Error_No0WasFoundWhere1Equals2";
                            if (!errors.AddImportError(rowNumber, prop.ColumnNumber, _localizer[errorName, typeDisplay, propDisplay, stringField]))
                            {
                                return false;
                            }
                        }
                        else if (matches.Skip(1).Any()) // More than one match -> Problem
                        {
                            var typeDisplay = fkProp.NavPropertyMetadata.TargetTypeMetadata.SingularDisplay();
                            var keyPropDisplay = fkProp.KeyPropertyMetadata.Display();
                            if (!errors.AddImportError(rowNumber, prop.ColumnNumber, _localizer["Error_MoreThanOne0FoundWhere1Equals2", typeDisplay, keyPropDisplay, stringField]))
                            {
                                return false;
                            }
                        }
                        else // Exactly one match -> Perfect
                        {
                            var single = matches.Single();
                            var id = single.GetId();
                            prop.Metadata.Descriptor.SetValue(mapping.Entity, id);
                        }
                    }
                    else
                    {
                        try
                        {
                            object parsedField = prop.Metadata.Parse(stringField);
                            prop.Metadata.Descriptor.SetValue(mapping.Entity, parsedField);
                        }
                        catch (ParseException ex)
                        {
                            if (!errors.AddImportError(rowNumber, prop.ColumnNumber, ex.Message))
                            {
                                // Too many errors, call it quits
                                return false;
                            }
                        }
                        catch (Exception ex)
                        {
                            string msg = $"Unhandled parsing exception: {ex.Message}";
                            if (!errors.AddImportError(rowNumber, prop.ColumnNumber, msg))
                            {
                                // Too many errors, call it quits
                                return false;
                            }
                        }
                    }
                }
            }

            foreach (var nextMapping in mapping.CollectionProperties)
            {
                if (entityCreated)
                {
                    nextMapping.List = nextMapping.GetOrCreateList(mapping.Entity);
                }

                bool keepGoing = ParseRow(dataRow, rowNumber, nextMapping, entities, errors);
                if (!keepGoing)
                {
                    return false;
                }
            }

            return true;
        }

        /// <summary>
        /// Self Referencing FKs are skipped in the regular parsing and hydration, since they rely
        /// on the complete list of imported entities to be hydrated first.
        /// This method does the needful and hydrates all self referencing FKs
        /// </summary>
        private void HydrateSelfReferencingForeignKeys<TEntityForSave>(IEnumerable<TEntityForSave> result, MappingInfo mapping, ImportErrors errors) where TEntityForSave : Entity
        {
            // Prepare the getValue method to retrieve the user codes from the uploaded list
            if (!result.Any())
            {
                return;
            }

            var resultType = result.FirstOrDefault().GetType();
            var resultTypeDesc = Entities.Descriptors.TypeDescriptor.Get(resultType);

            foreach (var selfRefProp in mapping.SimpleProperties.OfType<ForeignKeyMappingInfo>().Where(fkProp => IsSelfReferencing(fkProp, mapping)))
            {
                // Get the user key descriptor
                var userKeyPropName = selfRefProp.KeyPropertyMetadata.Descriptor.Name;
                var userKeyProp = resultTypeDesc.Property(userKeyPropName);
                if (userKeyProp == null)
                {
                    throw new InvalidOperationException($"Bug: Expected property {userKeyPropName} on type {resultType.Name}.");
                }

                // Prepare a dictionary mapping every user key value in the uploaded list to the indices of their entities
                var indicesDic = result
                    .Select((entity, index) => (entity, index)) // This should come before the call to "Where"
                    .Where(e => userKeyProp.GetValue(e.entity) != null)
                    .GroupBy(pair => userKeyProp.GetValue(pair.entity))
                    .ToDictionary(g => g.Key, g => g.Select(e => e.index));

                // Hydrate the entities one by one
                foreach (var entity in result)
                {
                    if (entity.EntityMetadata.TryGetMatchPairs(selfRefProp.EntityMetadataMatchesIndex, out (object, IEnumerable<EntityWithKey>) matchesPair))
                    {
                        var (userKey, matches) = matchesPair;

                        indicesDic.TryGetValue(userKey, out IEnumerable<int> indices);
                        if (indices == null || indices.Count() == 0)
                        {
                            // No matches from the imported list, fallback to the db matches
                            if (matches == null || !matches.Any())
                            {
                                // No matches from the db list => error
                                var typeDisplay = selfRefProp.NavPropertyMetadata.TargetTypeMetadata.SingularDisplay();
                                var propDisplay = selfRefProp.KeyPropertyMetadata.Display();
                                var stringField = userKey.ToString();
                                if (!errors.AddImportError(entity.EntityMetadata.RowNumber, selfRefProp.ColumnNumber, _localizer["Error_No0WasFoundWhere1Equals2", typeDisplay, propDisplay, stringField]))
                                {
                                    break;
                                }
                            }
                            else
                            {
                                // More than 1 match in the db list => error                        
                                if (matches.Skip(1).Any())
                                {
                                    var typeDisplay = selfRefProp.NavPropertyMetadata.TargetTypeMetadata.SingularDisplay();
                                    var keyPropDisplay = selfRefProp.KeyPropertyMetadata.Display();
                                    var stringField = userKey.ToString();
                                    if (!errors.AddImportError(entity.EntityMetadata.RowNumber, selfRefProp.ColumnNumber, _localizer["Error_MoreThanOne0FoundWhere1Equals2", typeDisplay, keyPropDisplay, stringField]))
                                    {
                                        break;
                                    }
                                }
                                else
                                {
                                    var single = matches.Single();
                                    var id = single.GetId();
                                    selfRefProp.Metadata.Descriptor.SetValue(entity, id);
                                }
                            }
                        }
                        else if (indices.Count() > 1)
                        {
                            // More than one match in the uploaded list => error
                            var typeDisplay = selfRefProp.NavPropertyMetadata.TargetTypeMetadata.SingularDisplay();
                            var keyPropDisplay = selfRefProp.KeyPropertyMetadata.Display();
                            var stringField = userKey.ToString();
                            if (!errors.AddImportError(entity.EntityMetadata.RowNumber, selfRefProp.ColumnNumber, _localizer["Error_MoreThanOne0FoundWhere1Equals2", typeDisplay, keyPropDisplay, stringField]))
                            {
                                break;
                            }
                        }
                        else
                        {
                            // Single match from the uploaded list, set it in the index
                            selfRefProp.Metadata.Descriptor.SetIndexProperty(entity, indices.Single());
                        }
                    }
                }
            }
        }

        #region Helper Classes 

        /// <summary>
        /// A property is self referencing if it lives in the root entity type being uploaded AND it is adoned with <see cref="SelfReferencingAttribute"/> 
        /// AND it  targets a null definition Id or a definition Id that matches the one of the uploaded list
        /// </summary>
        private static bool IsSelfReferencing(ForeignKeyMappingInfo fkProp, MappingInfo mapping)
        {
            // A property is self referencing if it lives in the root entity type being uploaded AND it is adoned with SelfReferencingAttribute, and it has a matching definition Id as the target type it references
            return mapping.IsRoot && fkProp.IsSelfReferencing &&
                (fkProp.NavPropertyMetadata.TargetTypeMetadata.DefinitionId == null || fkProp.NavPropertyMetadata.TargetTypeMetadata.DefinitionId == mapping.Metadata.DefinitionId);
        }

        /// <summary>
        /// Data structure for storing and efficiently retrieving preloaded related entities which are referenced by foreign keys in the imported list
        /// </summary>
        private class RelatedEntities : ConcurrentDictionary<(Type Type, int? DefId, string PropName), Dictionary<object, IEnumerable<EntityWithKey>>>
        {
        }

        #endregion
    }
}<|MERGE_RESOLUTION|>--- conflicted
+++ resolved
@@ -162,17 +162,10 @@
             if (queryInfos.Any())
             {
                 // Load all related entities in parallel
-<<<<<<< HEAD
-                await Task.WhenAll(queryInfos.Select(async queryInfo =>
-                {
-                    var (navType, navDefId, keyPropMeta, keysSet) = queryInfo; // Deconstruct the queryInfo
-                    IFactWithIdService service = _sp.FactWithIdServiceByEntityType(navType.Name, navDefId);
-=======
                 // If they're the same type we load them in sequence because it will be the same controller instance and it might cause issues
                 await Task.WhenAll(queryInfos.GroupBy(e => e.navType).Select(async g =>
                 {
                     var navType = g.Key;
->>>>>>> edb0013c
 
                     foreach (var queryInfo in g)
                     {
@@ -183,10 +176,6 @@
                         var keyPropName = keyPropDesc.Name;
                         var args = new SelectExpandArguments { Select = keyPropName };
 
-<<<<<<< HEAD
-                    var grouped = data.GroupBy(e => keyPropDesc.GetValue(e)).ToDictionary(g => g.Key, g => (IEnumerable<EntityWithKey>)g);
-                    result.TryAdd((navType, navDefId, keyPropName), grouped);
-=======
                         var (data, _) = await service.GetByPropertyValues(keyPropName, keysSet, args, cancellation: default);
 
                         var grouped = data.GroupBy(e => keyPropDesc.GetValue(e)).ToDictionary(g => g.Key, g => (IEnumerable<EntityWithKey>)g);
@@ -195,7 +184,6 @@
 
                     // The code above might override the definition Id of the service calling it, here we fix that
                     _sp.FactWithIdServiceByEntityType(navType.Name, mapping.Metadata.DefinitionId);
->>>>>>> edb0013c
                 }));
             }
 
