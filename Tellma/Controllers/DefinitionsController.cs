﻿using Tellma.Controllers.Dto;
using Tellma.Data;
using Tellma.Entities;
using Tellma.Services.ApiAuthentication;
using Microsoft.AspNetCore.Mvc;
using Microsoft.Extensions.Logging;
using System;
using System.Linq;
using System.Threading.Tasks;
using System.Collections.Generic;
using System.Threading;

namespace Tellma.Controllers
{
    [Route("api/definitions")]
    [AuthorizeAccess]
    [ApplicationController(allowUnobtrusive: true)]
    [ApiController]
    [ResponseCache(Duration = 0, Location = ResponseCacheLocation.None, NoStore = true)]
    public class DefinitionsController : ControllerBase
    {
        private readonly IDefinitionsCache _definitionsCache;
        private readonly ILogger<SettingsController> _logger;

        public DefinitionsController(IDefinitionsCache definitionsCache, ILogger<SettingsController> logger)
        {
            _definitionsCache = definitionsCache;
            _logger = logger;
        }

        [HttpGet("client")]
        public ActionResult<Versioned<DefinitionsForClient>> DefinitionsForClient()
        {
            try
            {
                // Simply retrieves the cached definitions, which were refreshed by ApiController
                // We ask for the latest cached version, not the one at the beginning of the request which may have changed
                var result = _definitionsCache.GetCurrentDefinitionsIfCached(forceFresh: true);
                if (result == null)
                {
                    throw new InvalidOperationException("The definitions were missing from the cache");
                }

                return Ok(result);
            }
            catch (Exception ex)
            {
                _logger.LogError($"Error: {ex.Message} {ex.StackTrace}");
                return BadRequest(ex.Message);
            }
        }
    }

    public class DefinitionsService : ServiceBase
    {
        private const string _ManualLine = "ManualLine";
        private const string _ManualJournalVoucher = "ManualJournalVoucher";
        //private readonly IDefinitionsCache _definitionsCache;
        //private readonly ApplicationRepository _repo;

        //public DefinitionsService(IDefinitionsCache definitionsCache, ApplicationRepository repo)
        //{
        //    _definitionsCache = definitionsCache;
        //    _repo = repo;
        //}

        //public async Task<Versioned<DefinitionsForClient>> DefinitionsForClient(bool forceRefresh, CancellationToken cancellation)
        //{
        //    var result = await LoadDefinitionsForClient(_repo, cancellation);
        //    if (forceRefresh)
        //    {

        //        _definitionsCache.SetDefinitions();
        //    }

        //    else
        //    {
        //        return _definitionsCache.GetCurrentDefinitionsIfCached();
        //    }
        //}

        private static string MapVisibility(string visibility)
        {
            if (visibility == Visibility.None)
            {
                return null;
            }

            return visibility;
        }

        private static LookupDefinitionForClient MapLookupDefinition(LookupDefinition def)
        {
            return new LookupDefinitionForClient
            {
                Code = def.Code,
                MainMenuIcon = def.MainMenuIcon,
                MainMenuSortKey = def.MainMenuSortKey ?? 0m,
                MainMenuSection = def.MainMenuSection,
                TitlePlural = def.TitlePlural,
                TitlePlural2 = def.TitlePlural2,
                TitlePlural3 = def.TitlePlural3,
                TitleSingular = def.TitleSingular,
                TitleSingular2 = def.TitleSingular2,
                TitleSingular3 = def.TitleSingular3,
            };
        }

        private static ContractDefinitionForClient MapContractDefinition(ContractDefinition def)
        {
            return new ContractDefinitionForClient
            {
                Code = def.Code,
                MainMenuIcon = def.MainMenuIcon,
                MainMenuSortKey = def.MainMenuSortKey ?? 0m,
                MainMenuSection = def.MainMenuSection,
                TitlePlural = def.TitlePlural,
                TitlePlural2 = def.TitlePlural2,
                TitlePlural3 = def.TitlePlural3,
                TitleSingular = def.TitleSingular,
                TitleSingular2 = def.TitleSingular2,
                TitleSingular3 = def.TitleSingular3,

                AgentVisibility = MapVisibility(def.AgentVisibility),
                CurrencyVisibility = MapVisibility(def.CurrencyVisibility),
                TaxIdentificationNumberVisibility = MapVisibility(def.TaxIdentificationNumberVisibility),
                ImageVisibility = MapVisibility(def.ImageVisibility),
                StartDateVisibility = MapVisibility(def.StartDateVisibility),
                StartDateLabel = def.StartDateLabel,
                StartDateLabel2 = def.StartDateLabel2,
                StartDateLabel3 = def.StartDateLabel3,
                JobVisibility = MapVisibility(def.JobVisibility),
                BankAccountNumberVisibility = MapVisibility(def.BankAccountNumberVisibility),
                UserVisibility = MapVisibility(def.UserVisibility),
                AllowMultipleUsers = def.AllowMultipleUsers ?? false,
            };
        }

        private static ResourceDefinitionForClient MapResourceDefinition(ResourceDefinition def)
        {
            return new ResourceDefinitionForClient
            {
                Code = def.Code,
                MainMenuIcon = def.MainMenuIcon,
                MainMenuSortKey = def.MainMenuSortKey ?? 0m,
                MainMenuSection = def.MainMenuSection,
                TitlePlural = def.TitlePlural,
                TitlePlural2 = def.TitlePlural2,
                TitlePlural3 = def.TitlePlural3,
                TitleSingular = def.TitleSingular,
                TitleSingular2 = def.TitleSingular2,
                TitleSingular3 = def.TitleSingular3,

                IdentifierLabel = def.IdentifierLabel,
                IdentifierLabel2 = def.IdentifierLabel2,
                IdentifierLabel3 = def.IdentifierLabel3,
                IdentifierVisibility = MapVisibility(def.IdentifierVisibility),
                CurrencyVisibility = MapVisibility(def.CurrencyVisibility),
                DescriptionVisibility = MapVisibility(def.DescriptionVisibility),
                LocationVisibility = MapVisibility(def.LocationVisibility),
                ExpenseEntryTypeVisibility = MapVisibility(def.ExpenseEntryTypeVisibility),
                CenterVisibility = MapVisibility(def.CenterVisibility),
                ResidualMonetaryValueVisibility = MapVisibility(def.ResidualMonetaryValueVisibility),
                ResidualValueVisibility = MapVisibility(def.ResidualValueVisibility),
                ReorderLevelVisibility = MapVisibility(def.ReorderLevelVisibility),
                EconomicOrderQuantityVisibility = MapVisibility(def.EconomicOrderQuantityVisibility),
                AvailableSinceLabel = def.AvailableSinceLabel,
                AvailableSinceLabel2 = def.AvailableSinceLabel2,
                AvailableSinceLabel3 = def.AvailableSinceLabel3,
                AvailableSinceVisibility = MapVisibility(def.AvailableSinceVisibility),
                AvailableTillLabel = def.AvailableTillLabel,
                AvailableTillLabel2 = def.AvailableTillLabel2,
                AvailableTillLabel3 = def.AvailableTillLabel3,
                AvailableTillVisibility = MapVisibility(def.AvailableTillVisibility),

                Decimal1Label = def.Decimal1Label,
                Decimal1Label2 = def.Decimal1Label2,
                Decimal1Label3 = def.Decimal1Label3,
                Decimal1Visibility = MapVisibility(def.Decimal1Visibility),

                Decimal2Label = def.Decimal2Label,
                Decimal2Label2 = def.Decimal2Label2,
                Decimal2Label3 = def.Decimal2Label3,
                Decimal2Visibility = MapVisibility(def.Decimal2Visibility),

                Int1Label = def.Int1Label,
                Int1Label2 = def.Int1Label2,
                Int1Label3 = def.Int1Label3,
                Int1Visibility = MapVisibility(def.Int1Visibility),

                Int2Label = def.Int2Label,
                Int2Label2 = def.Int2Label2,
                Int2Label3 = def.Int2Label3,
                Int2Visibility = MapVisibility(def.Int2Visibility),

                Lookup1Label = def.Lookup1Label,
                Lookup1Label2 = def.Lookup1Label2,
                Lookup1Label3 = def.Lookup1Label3,
                Lookup1Visibility = MapVisibility(def.Lookup1Visibility),
                Lookup1DefinitionId = def.Lookup1DefinitionId,

                Lookup2Label = def.Lookup2Label,
                Lookup2Label2 = def.Lookup2Label2,
                Lookup2Label3 = def.Lookup2Label3,
                Lookup2Visibility = MapVisibility(def.Lookup2Visibility),
                Lookup2DefinitionId = def.Lookup2DefinitionId,

                Lookup3Label = def.Lookup3Label,
                Lookup3Label2 = def.Lookup3Label2,
                Lookup3Label3 = def.Lookup3Label3,
                Lookup3Visibility = MapVisibility(def.Lookup3Visibility),
                Lookup3DefinitionId = def.Lookup3DefinitionId,

                Lookup4Label = def.Lookup4Label,
                Lookup4Label2 = def.Lookup4Label2,
                Lookup4Label3 = def.Lookup4Label3,
                Lookup4Visibility = MapVisibility(def.Lookup4Visibility),
                Lookup4DefinitionId = def.Lookup4DefinitionId,

                Text1Label = def.Text1Label,
                Text1Label2 = def.Text1Label2,
                Text1Label3 = def.Text1Label3,
                Text1Visibility = MapVisibility(def.Text1Visibility),

                Text2Label = def.Text2Label,
                Text2Label2 = def.Text2Label2,
                Text2Label3 = def.Text2Label3,
                Text2Visibility = MapVisibility(def.Text2Visibility),
            };
        }

        private static ReportDefinitionForClient MapReportDefinition(ReportDefinition def)
        {
            return new ReportDefinitionForClient
            {
                // Basics
                Code = def.Code,
                Collection = def.Collection,
                DefinitionId = def.DefinitionId,
                Type = def.Type,

                // Data
                Rows = def.Rows?.Select(r => new ReportDimensionDefinitionForClient
                {
                    Path = r.Path,
                    Label = r.Label,
                    Label2 = r.Label2,
                    Label3 = r.Label3,
                    AutoExpand = r.AutoExpand ?? false,
                    Modifier = r.Modifier,
                    OrderDirection = r.OrderDirection,
                })?.ToList() ?? new List<ReportDimensionDefinitionForClient>(),
                ShowRowsTotal = def.ShowRowsTotal ?? false,

                Columns = def.Columns?.Select(c => new ReportDimensionDefinitionForClient
                {
                    Path = c.Path,
                    Label = c.Label,
                    Label2 = c.Label2,
                    Label3 = c.Label3,
                    AutoExpand = c.AutoExpand ?? false,
                    Modifier = c.Modifier,
                    OrderDirection = c.OrderDirection,
                })?.ToList() ?? new List<ReportDimensionDefinitionForClient>(),
                ShowColumnsTotal = def.ShowColumnsTotal ?? false,

                Measures = def.Measures?.Select(m => new ReportMeasureDefinitionForClient
                {
                    Path = m.Path,
                    Label = m.Label,
                    Label2 = m.Label2,
                    Label3 = m.Label3,
                    OrderDirection = m.OrderDirection,
                    Aggregation = m.Aggregation,
                })?.ToList() ?? new List<ReportMeasureDefinitionForClient>(),

                Select = def.Select?.Select(s => new ReportSelectDefinitionForClient
                {
                    Path = s.Path,
                    Label = s.Label,
                    Label2 = s.Label2,
                    Label3 = s.Label3,
                })?.ToList() ?? new List<ReportSelectDefinitionForClient>(),

                OrderBy = def.OrderBy,
                Top = def.Top ?? 0,

                // Filter
                Filter = def.Filter,
                Parameters = def.Parameters?.Select(p => new ReportParameterDefinitionForClient
                {
                    Key = p.Key,
                    Label = p.Label,
                    Label2 = p.Label2,
                    Label3 = p.Label3,
                    Visibility = p.Visibility,
                    Value = p.Value,
                })?.ToList() ?? new List<ReportParameterDefinitionForClient>(),

                // Chart
                Chart = def.Chart,
                DefaultsToChart = def.DefaultsToChart ?? false,

                // Title
                Title = def.Title,
                Title2 = def.Title2,
                Title3 = def.Title3,
                Description = def.Description,
                Description2 = def.Description2,
                Description3 = def.Description3,

                // Main Menu
                ShowInMainMenu = def.ShowInMainMenu ?? false,
                MainMenuIcon = def.MainMenuIcon,
                MainMenuSortKey = def.MainMenuSortKey ?? 0m,
                MainMenuSection = def.MainMenuSection,
            };
        }

        private static LineDefinitionForClient MapLineDefinition(LineDefinition def)
        {
            var line = new LineDefinitionForClient
            {
                // Basics
                Code = def.Code,
                TitlePlural = def.TitlePlural,
                TitlePlural2 = def.TitlePlural2,
                TitlePlural3 = def.TitlePlural3,
                TitleSingular = def.TitleSingular,
                TitleSingular2 = def.TitleSingular2,
                TitleSingular3 = def.TitleSingular3,

                // Data
                AllowSelectiveSigning = def.AllowSelectiveSigning ?? false,
                ViewDefaultsToForm = def.ViewDefaultsToForm ?? false,
                Entries = def.Entries?.Select(e => new LineDefinitionEntryForClient
                {
                    Direction = e.Direction.Value,
                    EntryTypeId = e.EntryTypeId,
                    EntryTypeParentId = e.AccountTypes.FirstOrDefault()?.AccountType?.EntryTypeParentId, // There is supposed to validation to make sure all selected account types have the same entry type parent Id
                    ContractDefinitionIds = e.ContractDefinitions.Select(e => e.ContractDefinitionId.Value).ToList(),
                    NotedContractDefinitionIds = e.NotedContractDefinitions.Select(e => e.NotedContractDefinitionId.Value).ToList(),
                    ResourceDefinitionIds = e.ResourceDefinitions.Select(e => e.ResourceDefinitionId.Value).ToList(),
                })?.ToList() ?? new List<LineDefinitionEntryForClient>(),

                Columns = def.Columns?.Select(c => new LineDefinitionColumnForClient
                {
                    ColumnName = c.ColumnName,
                    EntryIndex = c.EntryIndex.Value,
                    Label = c.Label,
                    Label2 = c.Label2,
                    Label3 = c.Label3,
                    ReadOnlyState = c.ReadOnlyState,
                    RequiredState = c.RequiredState,
                    InheritsFromHeader = c.InheritsFromHeader == false ? null : c.InheritsFromHeader,
                    IsVisibleInTemplate =  c.IsVisibleInTemplate == false ? null : c.IsVisibleInTemplate
                })?.ToList() ?? new List<LineDefinitionColumnForClient>(),

                StateReasons = def.StateReasons?.Select(r => new LineDefinitionStateReasonForClient
                {
                    Id = r.Id,
                    State = r.State,
                    Name = r.Name,
                    Name2 = r.Name2,
                    Name3 = r.Name3,
                    IsActive = r.IsActive ?? false,
                })?.ToList() ?? new List<LineDefinitionStateReasonForClient>(),
            };

            // For consistency, Manual lines do not have columns or entries
            if (line.Code == _ManualLine)
            {
                line.Entries.Clear();
                line.Columns.Clear();
            }

            return line;
        }

<<<<<<< HEAD
        private const string _ManualLine = "ManualLine";
        private const string _ManualJournalVoucher = "ManualJournalVoucher";

=======
>>>>>>> fdee7f35
        private static DocumentDefinitionForClient MapDocumentDefinition(DocumentDefinition def, Dictionary<int, LineDefinitionForClient> lineDefsDic)
        {
            var result = new DocumentDefinitionForClient
            {
                Code = def.Code,
                IsOriginalDocument = def.IsOriginalDocument ?? false,
                DocumentType = def.DocumentType.Value,
                TitlePlural = def.TitlePlural,
                TitlePlural2 = def.TitlePlural2,
                TitlePlural3 = def.TitlePlural3,
                TitleSingular = def.TitleSingular,
                TitleSingular2 = def.TitleSingular2,
                TitleSingular3 = def.TitleSingular3,
                Prefix = def.Prefix,
                CodeWidth = def.CodeWidth ?? 4,

                MemoVisibility = def.MemoVisibility,
                ClearanceVisibility = MapVisibility(def.ClearanceVisibility),

                CanReachState1 = def.CanReachState1 ?? false,
                CanReachState2 = def.CanReachState2 ?? false,
                CanReachState3 = def.CanReachState3 ?? false,
                HasWorkflow = def.HasWorkflow ?? false,

                LineDefinitions = def.LineDefinitions?.Select(d => new DocumentDefinitionLineDefinitionForClient
                {
                    LineDefinitionId = d.LineDefinitionId.Value,
                    IsVisibleByDefault = d.IsVisibleByDefault ?? false
                })?.ToList() ?? new List<DocumentDefinitionLineDefinitionForClient>(),

                MarkupTemplates = def.MarkupTemplates?.Select(d => new DocumentDefinitionMarkupTemplateForClient
                {
                    MarkupTemplateId = d.MarkupTemplateId.Value,
                    Name = d.MarkupTemplate?.Name,
                    Name2 = d.MarkupTemplate?.Name2,
                    Name3 = d.MarkupTemplate?.Name3,
                    SupportsPrimaryLanguage = d.MarkupTemplate?.SupportsPrimaryLanguage ?? false,
                    SupportsSecondaryLanguage = d.MarkupTemplate?.SupportsSecondaryLanguage ?? false,
                    SupportsTernaryLanguage = d.MarkupTemplate?.SupportsTernaryLanguage ?? false,
                    Usage = d.MarkupTemplate?.Usage
                })?.ToList() ?? new List<DocumentDefinitionMarkupTemplateForClient>(),

                MainMenuIcon = def.MainMenuIcon,
                MainMenuSortKey = def.MainMenuSortKey ?? 0m,
                MainMenuSection = def.MainMenuSection,

                // These should not be null
                CreditContractDefinitionIds = new List<int>(),
                DebitContractDefinitionIds = new List<int>(),
                NotedContractDefinitionIds = new List<int>(),
            };

            // Here we compute some values based on the associated line definitions
            var documentLineDefinitions = result.LineDefinitions
                .Select(e => lineDefsDic.GetValueOrDefault(e.LineDefinitionId))
                .Where(e => e != null && e.Columns != null);

            // ContractId
            foreach (var lineDef in documentLineDefinitions)
            {
                foreach (var colDef in lineDef.Columns.Where(c => c.InheritsFromHeader ?? false))
                {
                    // Memo
                    if (colDef.ColumnName == nameof(Line.Memo))
                    {
                        result.MemoIsCommonVisibility = true;
                        if (string.IsNullOrWhiteSpace(result.MemoLabel))
                        {
                            result.MemoLabel = colDef.Label;
                            result.MemoLabel2 = colDef.Label2;
                            result.MemoLabel3 = colDef.Label3;
                        }
                        if (colDef.RequiredState < (result.MemoRequiredState ?? 5))
                        {
                            result.MemoRequiredState = colDef.RequiredState;
                        }

                        if (colDef.ReadOnlyState < (result.MemoReadOnlyState ?? 5))
                        {
                            result.MemoReadOnlyState = colDef.ReadOnlyState;
                        }
                    }

                    // Posting Date
                    else if (colDef.ColumnName == nameof(Line.PostingDate))
                    {
                        result.PostingDateVisibility = true;
                        if (string.IsNullOrWhiteSpace(result.PostingDateLabel))
                        {
                            result.PostingDateLabel = colDef.Label;
                            result.PostingDateLabel2 = colDef.Label2;
                            result.PostingDateLabel3 = colDef.Label3;
                        }
                        if (colDef.RequiredState < (result.PostingDateRequiredState ?? 5))
                        {
                            result.PostingDateRequiredState = colDef.RequiredState;
                        }

                        if (colDef.ReadOnlyState < (result.PostingDateReadOnlyState ?? 5))
                        {
                            result.PostingDateReadOnlyState = colDef.ReadOnlyState;
                        }
                    }

                    // Contracts
                    else if (colDef.EntryIndex < lineDef.Entries.Count)
                    {
                        var entryDef = lineDef.Entries[colDef.EntryIndex];

                        // DebitContract
                        if (colDef.ColumnName == nameof(Entry.ContractId) && entryDef.Direction == 1)
                        {
                            result.DebitContractVisibility = true;
                            if (string.IsNullOrWhiteSpace(result.DebitContractLabel))
                            {
                                result.DebitContractLabel ??= colDef.Label;
                                result.DebitContractLabel2 ??= colDef.Label2;
                                result.DebitContractLabel3 ??= colDef.Label3;
                            }

                            result.DebitContractDefinitionIds ??= entryDef.ContractDefinitionIds;

                            if (colDef.RequiredState < (result.DebitContractRequiredState ?? 5))
                            {
                                result.DebitContractRequiredState = colDef.RequiredState;
                            }

                            if (colDef.ReadOnlyState < (result.DebitContractReadOnlyState ?? 5))
                            {
                                result.DebitContractReadOnlyState = colDef.ReadOnlyState;
                            }
                        }

                        // CreditContract
                        if (colDef.ColumnName == nameof(Entry.ContractId) && entryDef.Direction == -1)
                        {
                            result.CreditContractVisibility = true;
                            if (string.IsNullOrWhiteSpace(result.CreditContractLabel))
                            {
                                result.CreditContractLabel = colDef.Label;
                                result.CreditContractLabel2 = colDef.Label2;
                                result.CreditContractLabel3 = colDef.Label3;
                            }

                            result.CreditContractDefinitionIds ??= entryDef.ContractDefinitionIds;

                            if (colDef.RequiredState < (result.CreditContractRequiredState ?? 5))
                            {
                                result.CreditContractRequiredState = colDef.RequiredState;
                            }

                            if (colDef.ReadOnlyState < (result.CreditContractReadOnlyState ?? 5))
                            {
                                result.CreditContractReadOnlyState = colDef.ReadOnlyState;
                            }
                        }

                        // NotedContract
                        if (colDef.ColumnName == nameof(Entry.NotedContractId))
                        {
                            result.NotedContractVisibility = true;
                            if (string.IsNullOrWhiteSpace(result.NotedContractLabel))
                            {
                                result.NotedContractLabel = colDef.Label;
                                result.NotedContractLabel2 = colDef.Label2;
                                result.NotedContractLabel3 = colDef.Label3;
                            }

                            result.NotedContractDefinitionIds ??= entryDef.NotedContractDefinitionIds;

                            if (colDef.RequiredState < (result.NotedContractRequiredState ?? 5))
                            {
                                result.NotedContractRequiredState = colDef.RequiredState;
                            }

                            if (colDef.ReadOnlyState < (result.NotedContractReadOnlyState ?? 5))
                            {
                                result.NotedContractReadOnlyState = colDef.ReadOnlyState;
                            }
                        }
                    }

                    // Segment
                    if (colDef.ColumnName == nameof(Entry.CenterId))
                    {
                        result.SegmentVisibility = true;
                        if (string.IsNullOrWhiteSpace(result.SegmentLabel))
                        {
                            result.SegmentLabel = colDef.Label;
                            result.SegmentLabel2 = colDef.Label2;
                            result.SegmentLabel3 = colDef.Label3;
                        }
                        if (colDef.RequiredState < (result.SegmentRequiredState ?? 5))
                        {
                            result.SegmentRequiredState = colDef.RequiredState;
                        }

                        if (colDef.ReadOnlyState < (result.SegmentReadOnlyState ?? 5))
                        {
                            result.SegmentReadOnlyState = colDef.ReadOnlyState;
                        }
                    }

                    // Time1
                    if (colDef.ColumnName == nameof(Entry.Time1))
                    {
                        result.Time1Visibility = true;
                        if (string.IsNullOrWhiteSpace(result.Time1Label))
                        {
                            result.Time1Label = colDef.Label;
                            result.Time1Label2 = colDef.Label2;
                            result.Time1Label3 = colDef.Label3;
                        }
                        if (colDef.RequiredState < (result.Time1RequiredState ?? 5))
                        {
                            result.Time1RequiredState = colDef.RequiredState;
                        }

                        if (colDef.ReadOnlyState < (result.Time1ReadOnlyState ?? 5))
                        {
                            result.Time1ReadOnlyState = colDef.ReadOnlyState;
                        }
                    }

                    // Time2
                    if (colDef.ColumnName == nameof(Entry.Time2))
                    {
                        result.Time2Visibility = true;
                        if (string.IsNullOrWhiteSpace(result.Time2Label))
                        {
                            result.Time2Label = colDef.Label;
                            result.Time2Label2 = colDef.Label2;
                            result.Time2Label3 = colDef.Label3;
                        }
                        if (colDef.RequiredState < (result.Time2RequiredState ?? 5))
                        {
                            result.Time2RequiredState = colDef.RequiredState;
                        }

                        if (colDef.ReadOnlyState < (result.Time2ReadOnlyState ?? 5))
                        {
                            result.Time2ReadOnlyState = colDef.ReadOnlyState;
                        }
                    }

                    // Quantity
                    if (colDef.ColumnName == nameof(Entry.Quantity))
                    {
                        result.QuantityVisibility = true;
                        if (string.IsNullOrWhiteSpace(result.QuantityLabel))
                        {
                            result.QuantityLabel = colDef.Label;
                            result.QuantityLabel2 = colDef.Label2;
                            result.QuantityLabel3 = colDef.Label3;
                        }
                        if (colDef.RequiredState < (result.QuantityRequiredState ?? 5))
                        {
                            result.QuantityRequiredState = colDef.RequiredState;
                        }

                        if (colDef.ReadOnlyState < (result.QuantityReadOnlyState ?? 5))
                        {
                            result.QuantityReadOnlyState = colDef.ReadOnlyState;
                        }
                    }

                    // Unit
                    if (colDef.ColumnName == nameof(Entry.UnitId))
                    {
                        result.UnitVisibility = true;
                        if (string.IsNullOrWhiteSpace(result.UnitLabel))
                        {
                            result.UnitLabel = colDef.Label;
                            result.UnitLabel2 = colDef.Label2;
                            result.UnitLabel3 = colDef.Label3;
                        }
                        if (colDef.RequiredState < (result.UnitRequiredState ?? 5))
                        {
                            result.UnitRequiredState = colDef.RequiredState;
                        }

                        if (colDef.ReadOnlyState < (result.UnitReadOnlyState ?? 5))
                        {
                            result.UnitReadOnlyState = colDef.ReadOnlyState;
                        }
                    }

                    // Currency
                    if (colDef.ColumnName == nameof(Entry.CurrencyId))
                    {
                        result.CurrencyVisibility = true;
                        if (string.IsNullOrWhiteSpace(result.CurrencyLabel))
                        {
                            result.CurrencyLabel = colDef.Label;
                            result.CurrencyLabel2 = colDef.Label2;
                            result.CurrencyLabel3 = colDef.Label3;
                        }
                        if (colDef.RequiredState < (result.CurrencyRequiredState ?? 5))
                        {
                            result.CurrencyRequiredState = colDef.RequiredState;
                        }

                        if (colDef.ReadOnlyState < (result.CurrencyReadOnlyState ?? 5))
                        {
                            result.CurrencyReadOnlyState = colDef.ReadOnlyState;
                        }
                    }
                }
            }

            return result;
        }

        public static async Task<Versioned<DefinitionsForClient>> LoadDefinitionsForClient(ApplicationRepository repo, CancellationToken cancellation)
        {
            // Load definitions
            var (version, lookupDefs, contractDefs, resourceDefs, reportDefs, docDefs, lineDefs) = await repo.Definitions__Load(cancellation);

            // Map Lookups, Contracts, Resources, Reports (Straight forward)
            var result = new DefinitionsForClient
            {
                Lookups = lookupDefs.ToDictionary(def => def.Id, def => MapLookupDefinition(def)),
                Contracts = contractDefs.ToDictionary(def => def.Id, def => MapContractDefinition(def)),
                Resources = resourceDefs.ToDictionary(def => def.Id, def => MapResourceDefinition(def)),
                Reports = reportDefs.ToDictionary(def => def.Id, def => MapReportDefinition(def)),
                Lines = lineDefs.ToDictionary(def => def.Id, def => MapLineDefinition(def))
            };

            // Map Lines and Documents (Special handling)
            result.Documents = docDefs.ToDictionary(def => def.Id, def => MapDocumentDefinition(def, result.Lines));

            // Set built in Ids for ease of access
            result.ManualJournalVouchersDefinitionId = result.Documents.FirstOrDefault(e => e.Value.Code == _ManualJournalVoucher).Key;
            if (result.ManualJournalVouchersDefinitionId == default)
            {
                throw new BadRequestException($"The database is in an inconsistent state, the built in document definition: '{_ManualJournalVoucher}' could not be found");
            }

            result.ManualLinesDefinitionId = result.Lines.FirstOrDefault(e => e.Value.Code == _ManualLine).Key;
            if (result.ManualJournalVouchersDefinitionId == default)
            {
                throw new BadRequestException($"The database is in an inconsistent state, the built in line definition: 'ManualLine' could not be found");
            }

            // Return result
            return new Versioned<DefinitionsForClient>
            {
                Data = result,
                Version = version.ToString()
            };
        }
    }
}<|MERGE_RESOLUTION|>--- conflicted
+++ resolved
@@ -377,12 +377,6 @@
             return line;
         }
 
-<<<<<<< HEAD
-        private const string _ManualLine = "ManualLine";
-        private const string _ManualJournalVoucher = "ManualJournalVoucher";
-
-=======
->>>>>>> fdee7f35
         private static DocumentDefinitionForClient MapDocumentDefinition(DocumentDefinition def, Dictionary<int, LineDefinitionForClient> lineDefsDic)
         {
             var result = new DocumentDefinitionForClient
