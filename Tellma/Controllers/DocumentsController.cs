﻿using Microsoft.AspNetCore.Http;
using Microsoft.AspNetCore.Mvc;
using Microsoft.Extensions.Primitives;
using System;
using System.Collections.Generic;
using System.Data.SqlClient;
using System.Globalization;
using System.Linq;
using System.Text;
using System.Threading;
using System.Threading.Tasks;
using Tellma.Controllers.Dto;
using Tellma.Controllers.ImportExport;
using Tellma.Controllers.Jobs;
using Tellma.Controllers.Utilities;
using Tellma.Controllers.Utiltites;
using Tellma.Data;
using Tellma.Data.Queries;
using Tellma.Entities;
using Tellma.Services.BlobStorage;
using Tellma.Services.ClientInfo;
using Tellma.Services.Email;
using Tellma.Services.MultiTenancy;
using Tellma.Services.Sms;
<<<<<<< HEAD
using Microsoft.Extensions.Options;
using Tellma.Services.EmbeddedIdentityServer;
using Tellma.Controllers.Utiltites;
using System.Globalization;
using Tellma.Entities.Descriptors;
=======
using Tellma.Services.Utilities;
>>>>>>> 661048fb

namespace Tellma.Controllers
{
    [Route("api/" + BASE_ADDRESS + "{definitionId}")]
    [ApplicationController]
    public class DocumentsController : CrudControllerBase<DocumentForSave, Document, int>
    {
        public const string BASE_ADDRESS = "documents/";

        private readonly DocumentsService _service;

        public DocumentsController(DocumentsService service, IServiceProvider sp) : base(sp)
        {
            _service = service;
        }

        [HttpGet("{docId}/attachments/{attachmentId}")]
        public async Task<ActionResult> GetAttachment(int docId, int attachmentId, CancellationToken cancellation)
        {
            return await ControllerUtilities.InvokeActionImpl(async () =>
            {
                using var _ = _instrumentation.Block("GetAttachment");

                var (fileBytes, fileName) = await _service.GetAttachment(docId, attachmentId, cancellation);
                var contentType = ControllerUtilities.ContentType(fileName);
                return File(fileContents: fileBytes, contentType: contentType, fileName);
            }, _logger);
        }

        [HttpPut("assign")]
        public async Task<ActionResult<EntitiesResponse<Document>>> Assign([FromBody] List<int> ids, [FromQuery] AssignArguments args)
        {
            return await ControllerUtilities.InvokeActionImpl(async () =>
            {
                var serverTime = DateTimeOffset.UtcNow;
                var (data, extras) = await _service.Assign(ids, args);
                var response = TransformToEntitiesResponse(data, extras, serverTime, cancellation: default);

                if (args.ReturnEntities ?? false)
                {
                    return Ok(response);
                }
                else
                {
                    return Ok();
                }
            }
            , _logger);
        }

        [HttpPut("sign-lines")]
        public async Task<ActionResult<EntitiesResponse<Document>>> SignLines([FromBody] List<int> lineIds, [FromQuery] SignArguments args)
        {
            return await ControllerUtilities.InvokeActionImpl(async () =>
            {
                var serverTime = DateTimeOffset.UtcNow;
                var (data, extras) = await _service.SignLines(lineIds, args);
                var response = TransformToEntitiesResponse(data, extras, serverTime, cancellation: default);

                if (args.ReturnEntities ?? false)
                {
                    return Ok(response);
                }
                else
                {
                    return Ok();
                }
            }
            , _logger);
        }

        [HttpPut("unsign-lines")]
        public async Task<ActionResult<EntitiesResponse<Document>>> UnsignLines([FromBody] List<int> signatureIds, [FromQuery] ActionArguments args)
        {
            return await ControllerUtilities.InvokeActionImpl(async () =>
            {
                var serverTime = DateTimeOffset.UtcNow;
                var (data, extras) = await _service.UnsignLines(signatureIds, args);
                var response = TransformToEntitiesResponse(data, extras, serverTime, cancellation: default);

                if (args.ReturnEntities ?? false)
                {
                    return Ok(response);
                }
                else
                {
                    return Ok();
                }
            }
            , _logger);
        }

        [HttpPut("close")]
        public async Task<ActionResult<EntitiesResponse<Document>>> Close([FromBody] List<int> ids, [FromQuery] ActionArguments args)
        {
            return await ControllerUtilities.InvokeActionImpl(async () =>
            {
                var serverTime = DateTimeOffset.UtcNow;
                var (data, extras) = await _service.Close(ids, args);
                var response = TransformToEntitiesResponse(data, extras, serverTime, cancellation: default);

                if (args.ReturnEntities ?? false)
                {
                    return Ok(response);
                }
                else
                {
                    return Ok();
                }
            }, _logger);
        }

        [HttpPut("open")]
        public async Task<ActionResult<EntitiesResponse<Document>>> Open([FromBody] List<int> ids, [FromQuery] ActionArguments args)
        {
            return await ControllerUtilities.InvokeActionImpl(async () =>
            {
                var serverTime = DateTimeOffset.UtcNow;
                var (data, extras) = await _service.Open(ids, args);
                var response = TransformToEntitiesResponse(data, extras, serverTime, cancellation: default);

                if (args.ReturnEntities ?? false)
                {
                    return Ok(response);
                }
                else
                {
                    return Ok();
                }
            }, _logger);
        }

        [HttpPut("cancel")]
        public async Task<ActionResult<EntitiesResponse<Document>>> Cancel([FromBody] List<int> ids, [FromQuery] ActionArguments args)
        {
            return await ControllerUtilities.InvokeActionImpl(async () =>
            {
                var serverTime = DateTimeOffset.UtcNow;
                var (data, extras) = await _service.Cancel(ids, args);
                var response = TransformToEntitiesResponse(data, extras, serverTime, cancellation: default);

                if (args.ReturnEntities ?? false)
                {
                    return Ok(response);
                }
                else
                {
                    return Ok();
                }
            }, _logger);
        }

        [HttpPut("uncancel")]
        public async Task<ActionResult<EntitiesResponse<Document>>> Uncancel([FromBody] List<int> ids, [FromQuery] ActionArguments args)
        {
            return await ControllerUtilities.InvokeActionImpl(async () =>
            {
                var serverTime = DateTimeOffset.UtcNow;
                var (data, extras) = await _service.Uncancel(ids, args);
                var response = TransformToEntitiesResponse(data, extras, serverTime, cancellation: default);

                if (args.ReturnEntities ?? false)
                {
                    return Ok(response);
                }
                else
                {
                    return Ok();
                }
            }, _logger);
        }

        [HttpGet("generate-lines/{lineDefId}")]
        public async Task<ActionResult<EntitiesResponse<LineForSave>>> Generate([FromRoute] int lineDefId, [FromQuery] Dictionary<string, string> args, CancellationToken cancellation)
        {
            return await ControllerUtilities.InvokeActionImpl(async () =>
            {
                var serverTime = DateTimeOffset.UtcNow;
                var (lines, accounts, custodies, resources, relations, entryTypes, centers, currencies, units) = await _service.Generate(lineDefId, args, cancellation);

                // Related entitiess
                var relatedEntities = new Dictionary<string, IEnumerable<Entity>>
                {
                    { ControllerUtilities.GetCollectionName(typeof(Account)), accounts },
                    { ControllerUtilities.GetCollectionName(typeof(Custody)), custodies },
                    { ControllerUtilities.GetCollectionName(typeof(Resource)), resources },
                    { ControllerUtilities.GetCollectionName(typeof(Relation)), relations },
                    { ControllerUtilities.GetCollectionName(typeof(EntryType)), entryTypes },
                    { ControllerUtilities.GetCollectionName(typeof(Center)), centers },
                    { ControllerUtilities.GetCollectionName(typeof(Currency)), currencies },
                    { ControllerUtilities.GetCollectionName(typeof(Unit)), units }
                };

                // Prepare the result in a response object
                var response = new EntitiesResponse<LineForSave>
                {
                    Result = lines,
                    RelatedEntities = relatedEntities,
                    CollectionName = "", // Not important
                    ServerTime = serverTime,
                };

                // Return
                return Ok(response);
            }, _logger);
        }

        protected override CrudServiceBase<DocumentForSave, Document, int> GetCrudService()
        {
            return _service;
        }

        protected override Extras TransformExtras(Extras extras, CancellationToken cancellation)
        {
            if (extras != null && extras.TryGetValue("RequiredSignatures", out object requiredSignaturesObj))
            {
                var requiredSignatures = requiredSignaturesObj as List<RequiredSignature>;

                var relatedEntities = FlattenAndTrim(requiredSignatures, cancellation);
                requiredSignatures.ForEach(rs => rs.EntityMetadata = null); // Smaller response size

                extras["RequiredSignaturesRelatedEntities"] = relatedEntities;
            }

            return extras;
        }
    }

    public class DocumentsService : CrudServiceBase<DocumentForSave, Document, int>
    {
        private readonly ClientAppAddressResolver _clientAppResolver;
        private readonly ApplicationRepository _repo;
        private readonly IBlobService _blobService;
        private readonly IDefinitionsCache _definitionsCache;
        private readonly ISettingsCache _settingsCache;
        private readonly IClientInfoAccessor _clientInfo;
        private readonly ITenantInfoAccessor _tenantInfoAccessor;
        private readonly ExternalNotificationsService _notificationsService;
        private readonly InboxNotificationsService _inboxService;
        private readonly IHttpContextAccessor _contextAccessor;
        private readonly EmailTemplatesProvider _emailTemplates;

        // Used across multiple methods
        private List<(string, byte[])> _blobsToSave;
        private List<InboxNotificationInfo> _notificationInfos;
        private List<string> _blobsToDelete;

        /// <summary>
        /// This is used in preprocessing and validation when a tab entry is null
        /// </summary>
        private static readonly DocumentLineDefinitionEntryForSave DefaultTabEntry = new DocumentLineDefinitionEntryForSave
        {
            PostingDateIsCommon = true,
            MemoIsCommon = true,
            CurrencyIsCommon = true,
            CenterIsCommon = true,
<<<<<<< HEAD
=======

>>>>>>> 661048fb
            CustodianIsCommon = true,
            CustodyIsCommon = true,
            ParticipantIsCommon = true,
            ResourceIsCommon = true,

            QuantityIsCommon = true,
            UnitIsCommon = true,
            Time1IsCommon = true,
            Time2IsCommon = true,

            ExternalReferenceIsCommon = true,
            InternalReferenceIsCommon = true,
        };

        private static readonly TypeDescriptor lineDefEntryForSaveDescriptor = TypeDescriptor.Get<DocumentLineDefinitionEntryForSave>();

        /// <summary>
        /// Checks if the supplied DocumentLineDefinitionEntryForSave is equivalent to the default one (ignoring Id, LineDefinitionId and EntryIndex properties)
        /// </summary>
        private static bool EqualsDefaultTabEntry(DocumentLineDefinitionEntryForSave tabEntry)
        {
            return lineDefEntryForSaveDescriptor.Properties.All(p =>
            {
                switch (p.Name)
                {
                    case nameof(DocumentLineDefinitionEntryForSave.Id):
                    case nameof(DocumentLineDefinitionEntryForSave.LineDefinitionId):
                    case nameof(DocumentLineDefinitionEntryForSave.EntryIndex):
                        return true; // Those properties don't matter for the comparison
                    default:
                        // Everything else must match
                        var expected = p.GetValue(DefaultTabEntry);
                        var actual = p.GetValue(tabEntry);

                        return (expected == null && actual == null) ||
                            (expected != null && actual != null && expected.Equals(actual));
                }
            });
        }

        public DocumentsService(ClientAppAddressResolver clientAppResolver,
            ApplicationRepository repo, IBlobService blobService,
            IDefinitionsCache definitionsCache, ISettingsCache settingsCache, IClientInfoAccessor clientInfo,
            ITenantInfoAccessor tenantInfoAccessor, IServiceProvider sp, ExternalNotificationsService notificationsSerice, InboxNotificationsService inboxService,
            IHttpContextAccessor contextAccessor, EmailTemplatesProvider emailTemplates) : base(sp)
        {
            _clientAppResolver = clientAppResolver;
            _repo = repo;
            _blobService = blobService;
            _definitionsCache = definitionsCache;
            _settingsCache = settingsCache;
            _clientInfo = clientInfo;
            _tenantInfoAccessor = tenantInfoAccessor;
            _notificationsService = notificationsSerice;
            _inboxService = inboxService;
            _contextAccessor = contextAccessor;
            _emailTemplates = emailTemplates;
        }

        #region Context Params

        private bool? _includeRequiredSignaturesOverride;
        private int? _definitionIdOverride;

        private int TenantId => _tenantIdAccessor.GetTenantId(); // Syntactic sugar

        protected override int? DefinitionId
        {
            get
            {
                if (_definitionIdOverride != null)
                {
                    return _definitionIdOverride;
                }

                string routeDefId = _contextAccessor.HttpContext?.Request?.RouteValues?.GetValueOrDefault("definitionId")?.ToString();
                if (routeDefId != null)
                {
                    if (int.TryParse(routeDefId, out int definitionId))
                    {
                        return definitionId;
                    }
                    else
                    {
                        throw new BadRequestException($"DefinitoinId '{routeDefId}' cannot be parsed into an integer");
                    }
                }

                throw new BadRequestException($"Bug: DefinitoinId could not be determined in {nameof(ResourcesService)}");
            }
        }

        private bool IncludeRequiredSignatures =>
            _includeRequiredSignaturesOverride ?? GetQueryParameter("includeRequiredSignatures")?.ToLower() == "true";

        private string GetQueryParameter(string name)
        {
            var query = _contextAccessor.HttpContext?.Request?.Query;
            if (query != null && query.TryGetValue(name, out StringValues value))
            {
                return value.FirstOrDefault();
            }

            return null;
        }

        private string View => $"{DocumentsController.BASE_ADDRESS}{DefinitionId}";

        private DocumentDefinitionForClient Definition() => _definitionsCache.GetCurrentDefinitionsIfCached()?.Data?.Documents?
            .GetValueOrDefault(DefinitionId.Value) ?? throw new InvalidOperationException($"Document Definition with Id = {DefinitionId} is missing from the cache");

        private LineDefinitionForClient LineDefinition(int lineDefId) => _definitionsCache.GetCurrentDefinitionsIfCached()?.Data?.Lines?
            .GetValueOrDefault(lineDefId) ?? throw new InvalidOperationException($"Line Definition with Id = {lineDefId} is missing from the cache");

        #endregion

        #region State & Workflow

        public async Task<(List<Document>, Extras)> Assign(List<int> ids, AssignArguments args)
        {
            if (ids == null || !ids.Any())
            {
                throw new BadRequestException("No ids were supplied");
            }

            // Check user permissions
            var action = Constants.Read;
            var actionFilter = await UserPermissionsFilter(action, cancellation: default);
            ids = await CheckActionPermissionsBefore(actionFilter, ids);

            // C# Validation 
            if (args.AssigneeId == 0)
            {
                throw new BadRequestException(_localizer[Constants.Error_Field0IsRequired, nameof(args.AssigneeId)]);
            }

            // Execute and return
            using var trx = ControllerUtilities.CreateTransaction();

            // Validate
            int remainingErrorCount = ModelState.MaxAllowedErrors - ModelState.ErrorCount;
            var errors = await _repo.Documents_Validate__Assign(
                ids,
                args.AssigneeId,
                args.Comment,
                top: remainingErrorCount
                );

            ControllerUtilities.AddLocalizedErrors(ModelState, errors, _localizer);
            if (!ModelState.IsValid)
            {
                throw new UnprocessableEntityException(ModelState);
            }

            // Actual Assignment
            var (notificationInfos, assigneeInfo, serial) = await _repo.Documents__Assign(ids, args.AssigneeId, args.Comment, manualAssignment: true);

            List<Document> data = null;
            Extras extras = null;

            if (args.ReturnEntities ?? false)
            {
                (data, extras) = await GetByIds(ids, args, action, cancellation: default);
            }

            // Check user permissions again
            await CheckActionPermissionsAfter(actionFilter, ids, data);

            // Notify relevant parties
            _inboxService.NotifyInbox(TenantId, notificationInfos);

            // If assignee is not the same user, notify them by Email/SMS/Push
            var userInfo = await _repo.GetUserInfoAsync(cancellation: default);
            if (userInfo.UserId != args.AssigneeId)
            {
                List<Email> emails = new List<Email>();
                List<SmsMessage> smsMessagses = new List<SmsMessage>();
                List<PushNotification> pushNotifications = new List<PushNotification>();

                // Switch to the recipient's preferred language when preparing the notifications
                var tenantInfo = _tenantInfoAccessor.GetInfo(TenantId);
                var cultureCode = assigneeInfo.PreferredLanguage ?? tenantInfo.PrimaryLanguageId;
                var culture = CultureInfo.GetCultureInfo(cultureCode) ?? CultureInfo.GetCultureInfo(tenantInfo.PrimaryLanguageId);
                using (var _ = new CultureScope(culture))
                {
                    var docDef = Definition();

                    string formattedSerial = FormatSerial(serial, docDef.Prefix, docDef.CodeWidth);
                    string singularTitle = tenantInfo.Localize(docDef.TitleSingular, docDef.TitleSingular2, docDef.TitleSingular3);
                    string pluralTitle = tenantInfo.Localize(docDef.TitlePlural, docDef.TitlePlural2, docDef.TitlePlural3);
                    string senderName = tenantInfo.Localize(userInfo.Name, userInfo.Name3, userInfo.Name3);

                    // Prepare the link that the recipient will click
                    string clientAppUrl = _clientAppResolver.Resolve().WithTrailingSlash();
                    string linkUrl;
                    if (ids.Count == 1)
                    {
                        linkUrl = $"{clientAppUrl}a/{TenantId}/d/{DefinitionId}/{ids[0]}";
                    }
                    else
                    {
                        linkUrl = $"{clientAppUrl}a/{TenantId}/inbox";
                    }

                    // Email notification
                    if (assigneeInfo.EmailNewInboxItem ?? false && !string.IsNullOrWhiteSpace(assigneeInfo.ContactEmail))
                    {
                        Email email = _emailTemplates.MakeInboxNotificationEmail(
                            toEmail: assigneeInfo.ContactEmail,
                            formattedSerial: formattedSerial,
                            singularTitle: singularTitle,
                            pluralTitle: pluralTitle,
                            senderName: senderName,
                            docCount: ids.Count,
                            comment: args.Comment,
                            linkUrl);

                        emails.Add(email);
                    }

                    // SMS notification
                    if (assigneeInfo.SmsNewInboxItem ?? false && !string.IsNullOrWhiteSpace(assigneeInfo.NormalizedContactMobile))
                    {
                        StringBuilder msgBuilder = new StringBuilder();
                        if (ids.Count == 1)
                        {
                            msgBuilder.Append(_localizer["Document0From1", formattedSerial, senderName]);
                        }
                        else
                        {
                            msgBuilder.Append(_localizer["Document0From1", $"{ids.Count} {pluralTitle}", senderName]);
                        }

                        if (!string.IsNullOrWhiteSpace(args.Comment))
                        {
                            msgBuilder.Append($": {args.Comment}");
                        }

                        msgBuilder.AppendLine();
                        msgBuilder.Append(linkUrl);

                        smsMessagses.Add(new SmsMessage(assigneeInfo.NormalizedContactMobile, msgBuilder.ToString()));
                    }

                    if (assigneeInfo.PushNewInboxItem ?? false && !string.IsNullOrWhiteSpace(assigneeInfo.PushEndpoint))
                    {
                        // TODO
                    }
                }

                // Queue the notifications
                await _notificationsService.Enqueue(_tenantIdAccessor.GetTenantId(), emails, smsMessagses, pushNotifications, cancellation: default);
            }

            trx.Complete();
            return (data, extras);
        }

        public async Task<(List<Document>, Extras)> SignLines(List<int> lineIds, SignArguments args)
        {
            var returnEntities = args.ReturnEntities ?? false;

            // C# Validation 
            if (string.IsNullOrWhiteSpace(args.RuleType))
            {
                throw new BadRequestException(_localizer[Constants.Error_Field0IsRequired, nameof(args.RuleType)]);
            }

            // Execute and return
            using var trx = ControllerUtilities.CreateTransaction();

            // Validate
            int remainingErrorCount = ModelState.MaxAllowedErrors - ModelState.ErrorCount;
            var errors = await _repo.Lines_Validate__Sign(
                lineIds,
                args.OnBehalfOfUserId,
                args.RuleType,
                args.RoleId,
                args.ToState,
                top: remainingErrorCount
                );

            ControllerUtilities.AddLocalizedErrors(ModelState, errors, _localizer);
            if (!ModelState.IsValid)
            {
                throw new UnprocessableEntityException(ModelState);
            }

            // Sign
            var documentIds = await _repo.Lines__SignAndRefresh(
                lineIds,
                args.ToState,
                args.ReasonId,
                args.ReasonDetails,
                args.OnBehalfOfUserId,
                args.RuleType,
                args.RoleId,
                args.SignedAt ?? DateTimeOffset.Now,
                returnIds: returnEntities);

            if (returnEntities)
            {
                var response = await GetByIds(documentIds.ToList(), args, Constants.Read, cancellation: default);

                trx.Complete();
                return response;
            }
            else
            {
                trx.Complete();
                return default;
            }
        }

        public async Task<(List<Document>, Extras)> UnsignLines(List<int> signatureIds, ActionArguments args)
        {
            var returnEntities = args.ReturnEntities ?? false;

            // C# Validation 
            // Goes here

            // Execute and return
            using var trx = ControllerUtilities.CreateTransaction();

            // Validate
            int remainingErrorCount = ModelState.MaxAllowedErrors - ModelState.ErrorCount;
            var errors = await _repo.LineSignatures_Validate__Delete(signatureIds, top: remainingErrorCount);
            ControllerUtilities.AddLocalizedErrors(ModelState, errors, _localizer);

            if (!ModelState.IsValid)
            {
                throw new UnprocessableEntityException(ModelState);
            }

            // Unsign
            var documentIds = await _repo.LineSignatures__DeleteAndRefresh(signatureIds, returnIds: returnEntities);
            if (returnEntities)
            {
                var response = await GetByIds(documentIds.ToList(), args, Constants.Read, cancellation: default);

                trx.Complete();
                return response;
            }
            else
            {
                trx.Complete();
                return default;
            }
        }

        public async Task<(List<Document>, Extras)> Close(List<int> ids, ActionArguments args)
        {
            return await UpdateDocumentState(ids, args, nameof(Close));
        }

        public async Task<(List<Document>, Extras)> Open(List<int> ids, ActionArguments args)
        {
            return await UpdateDocumentState(ids, args, nameof(Open));
        }

        public async Task<(List<Document>, Extras)> Cancel(List<int> ids, ActionArguments args)
        {
            return await UpdateDocumentState(ids, args, nameof(Cancel));
        }

        public async Task<(List<Document>, Extras)> Uncancel(List<int> ids, ActionArguments args)
        {
            return await UpdateDocumentState(ids, args, nameof(Uncancel));
        }

        private async Task<(List<Document>, Extras)> UpdateDocumentState(List<int> ids, ActionArguments args, string transition)
        {
            // Check user permissions
            var action = "State";
            var actionFilter = await UserPermissionsFilter(action, cancellation: default);
            ids = await CheckActionPermissionsBefore(actionFilter, ids);

            // C# Validation 
            // ...

            // Transaction
            using var trx = ControllerUtilities.CreateTransaction();

            // Validate
            int remainingErrorCount = ModelState.MaxAllowedErrors - ModelState.ErrorCount;
            var errors = transition switch
            {
                nameof(Close) => await _repo.Documents_Validate__Close(DefinitionId.Value, ids, top: remainingErrorCount),
                nameof(Open) => await _repo.Documents_Validate__Open(DefinitionId.Value, ids, top: remainingErrorCount),
                nameof(Cancel) => await _repo.Documents_Validate__Cancel(DefinitionId.Value, ids, top: remainingErrorCount),
                nameof(Uncancel) => await _repo.Documents_Validate__Uncancel(DefinitionId.Value, ids, top: remainingErrorCount),
                _ => throw new BadRequestException($"Unknown transition {transition}"),
            };

            ControllerUtilities.AddLocalizedErrors(ModelState, errors, _localizer);
            if (!ModelState.IsValid)
            {
                throw new UnprocessableEntityException(ModelState);
            }

            var notificationInfos = transition switch
            {
                nameof(Close) => await _repo.Documents__Close(ids),
                nameof(Open) => await _repo.Documents__Open(ids),
                nameof(Cancel) => await _repo.Documents__Cancel(ids),
                nameof(Uncancel) => await _repo.Documents__Uncancel(ids),
                _ => throw new BadRequestException($"Unknown transition {transition}"),
            };

            List<Document> data = null;
            Extras extras = null;

            if (args.ReturnEntities ?? false)
            {
                (data, extras) = await GetByIds(ids, args, action, cancellation: default);
            }

            // Check user permissions again
            await CheckActionPermissionsAfter(actionFilter, ids, data);

            // Non-transactional stuff
            _inboxService.NotifyInbox(TenantId, notificationInfos);

            // Commit and return
            trx.Complete();
            return (data, extras);
        }

        #endregion

        public async Task<(byte[] FileBytes, string FileName)> GetAttachment(int docId, int attachmentId, CancellationToken cancellation)
        {
            // This enforces read permissions
            string attachments = nameof(Document.Attachments);
            var (doc, _) = await GetById(docId, new GetByIdArguments
            {
                Select = $"{attachments}.{nameof(Attachment.FileId)},{attachments}.{nameof(Attachment.FileName)},{attachments}.{nameof(Attachment.FileExtension)}"
            },
            cancellation);

            // Get the blob name
            var attachment = doc?.Attachments?.FirstOrDefault(att => att.Id == attachmentId);
            if (attachment != null && !string.IsNullOrWhiteSpace(attachment.FileId))
            {
                // Get the bytes
                string blobName = AttachmentBlobName(attachment.FileId);
                var fileBytes = await _blobService.LoadBlob(blobName, cancellation);

                // Get the content type
                var fileName = $"{attachment.FileName ?? "Attachment"}.{attachment.FileExtension}";
                return (fileBytes, fileName);
            }
            else
            {
                throw new NotFoundException<int>(attachmentId);
            }
        }

        public override async Task<(Document, Extras)> GetById(int id, GetByIdArguments args, CancellationToken cancellation)
        {
            var (entity, extras) = await base.GetById(id, args, cancellation);

            // TODO it's more accurate to do this from the client side (e.g. if the user views a cached document)
            if (entity.OpenedAt == null)
            {
                var userInfo = await _repo.GetUserInfoAsync(cancellation);
                var userId = userInfo.UserId.Value;

                if (entity.AssigneeId == userId)
                {
                    // Mark the entity's OpenedAt both in the DB and in the returned entity
                    var assignedAt = entity.AssignedAt.Value;
                    var openedAt = DateTimeOffset.Now;
                    var infos = await _repo.Documents__Preview(entity.Id, assignedAt, openedAt);
                    entity.OpenedAt = openedAt;

                    // Notify the user
                    var tenantId = _tenantIdAccessor.GetTenantId();
                    _inboxService.NotifyInbox(tenantId, infos);
                }
            }

            return (entity, extras);
        }

        public async Task<(
            List<LineForSave> lines,
            List<Account> accounts,
            List<Custody> custodies,
            List<Resource> resources,
            List<Relation> relations,
            List<EntryType> entryTypes,
            List<Center> centers,
            List<Currency> currencies,
            List<Unit> units
            )> Generate(int lineDefId, Dictionary<string, string> args, CancellationToken cancellation)
        {
            // TODO: Permissions (?)
            await UserPermissionsFilter(Constants.Update, cancellation: default);
            // ids = await CheckActionPermissionsBefore(actionFilter, ids);

            var lineDef = LineDefinition(lineDefId);

            // Better args will contain only the defined parameter keys and all the defined parameter keys (with possible null values)
            var betterArgs = new Dictionary<string, string>();
            foreach (var param in lineDef.GenerateParameters)
            {
                var value = args.GetValueOrDefault(param.Key);

                // Ensure all required signatures are supplied
                if (param.Visibility == Visibility.Required && string.IsNullOrWhiteSpace(value))
                {
                    var tenantInfo = await _repo.GetTenantInfoAsync(cancellation);
                    var paramLabel = tenantInfo.Localize(param.Label, param.Label2, param.Label3);
                    var msg = _localizer[Constants.Error_Field0IsRequired, paramLabel];
                    throw new BadRequestException(msg);
                }

                betterArgs[param.Key] = value;
            }

            // Call the SP
            return await _repo.Lines__Generate(lineDefId, betterArgs, cancellation);
        }

        protected override IRepository GetRepository()
        {
            string filter = $"{nameof(Document.DefinitionId)} eq {DefinitionId}";
            return new FilteredRepository<Document>(_repo, filter);
        }

        protected override async Task<IEnumerable<AbstractPermission>> UserPermissions(string action, CancellationToken cancellation)
        {
            var permissions = (await _repo.PermissionsFromCache(View, action, cancellation)).ToList();

            // Add a special permission that lets you see the documents that were assigned to you
            permissions.AddRange(DocumentServiceUtil.HardCodedPermissions(action));

            return permissions;
        }

        private DocumentDefinitionForClient CurrentDefinition
        {
            get
            {
                DocumentDefinitionForClient result = null;
                var definitions = _definitionsCache.GetCurrentDefinitionsIfCached()?.Data?.Documents;
                if (definitions != null)
                {
                    definitions.TryGetValue(DefinitionId.Value, value: out result);
                }

                return result;
            }
        }

        protected override Query<Document> Search(Query<Document> query, GetArguments args)
        {
            var prefix = CurrentDefinition?.Prefix;
            var map = new List<(string Prefix, int DefinitionId)>
            {
                (prefix, DefinitionId.Value)
            };
            return DocumentServiceUtil.SearchImpl(query, args, map);
        }

        protected override async Task<Extras> GetExtras(IEnumerable<Document> result, CancellationToken cancellation)
        {
            if (IncludeRequiredSignatures)
            {
                // DocumentIds parameter
                var docIds = result.Select(doc => new IdListItem { Id = doc.Id });
                if (!docIds.Any())
                {
                    return await base.GetExtras(result, cancellation);
                }

                var docIdsTable = RepositoryUtilities.DataTable(docIds);
                var docIdsTvp = new SqlParameter("@DocumentIds", docIdsTable)
                {
                    TypeName = $"[dbo].[IdList]",
                    SqlDbType = System.Data.SqlDbType.Structured
                };

                var query = _repo.Query<RequiredSignature>()
                    .AdditionalParameters(docIdsTvp)
                    .Expand($"{nameof(RequiredSignature.Role)},{nameof(RequiredSignature.Custodian)},{nameof(RequiredSignature.User)},{nameof(RequiredSignature.SignedBy)},{nameof(RequiredSignature.OnBehalfOfUser)},{nameof(RequiredSignature.ProxyRole)}")
                    .OrderBy(nameof(RequiredSignature.LineId));

                var requiredSignatures = await query.ToListAsync(cancellation);

                return new Extras
                {
                    ["RequiredSignatures"] = requiredSignatures
                };
            }
            else
            {
                return await base.GetExtras(result, cancellation);
            }
        }

        protected override async Task<List<DocumentForSave>> SavePreprocessAsync(List<DocumentForSave> docs)
        {
            var docDef = Definition();

            // Creating new entities forbidden if the definition is archived
            if (docs.Any(e => e?.Id == 0) && docDef.State == DefStates.Archived) // Insert
            {
                var msg = _localizer["Error_DefinitionIsArchived"];
                throw new BadRequestException(msg);
            }

            var settings = _settingsCache.GetCurrentSettingsIfCached().Data;
            var functionalId = settings.FunctionalCurrencyId;

            var jvDefId = _definitionsCache.GetCurrentDefinitionsIfCached()?.Data?.ManualJournalVouchersDefinitionId;
            var manualLineDefId = _definitionsCache.GetCurrentDefinitionsIfCached()?.Data?.ManualLinesDefinitionId;

            bool isJV = DefinitionId == jvDefId;

            // Set default values
            foreach (var (doc, docIndex) in docs.Select((e, i) => (e, i)))
            {
                // Set all IsCommon values that are invisible to FALSE
                if (isJV)
                {
                    // Those are always true in JV
                    doc.PostingDateIsCommon = true;
                    doc.MemoIsCommon = true;
                    doc.CenterIsCommon = false;
                }
                else
                {
                    doc.MemoIsCommon ??= docDef.MemoIsCommonVisibility && (doc.MemoIsCommon ?? false);
                    doc.PostingDateIsCommon ??= docDef.PostingDateIsCommonVisibility && (doc.PostingDateIsCommon ?? false);
                    doc.CenterIsCommon ??= docDef.CenterIsCommonVisibility && (doc.CenterIsCommon ?? false);
                }

                doc.CurrencyIsCommon = docDef.CurrencyVisibility && (doc.CurrencyIsCommon ?? false);

                doc.CustodianIsCommon = docDef.CustodianVisibility && (doc.CustodianIsCommon ?? false);
                doc.CustodyIsCommon = docDef.CustodyVisibility && (doc.CustodyIsCommon ?? false);
                doc.ParticipantIsCommon = docDef.ParticipantVisibility && (doc.ParticipantIsCommon ?? false);
                doc.ResourceIsCommon = docDef.ResourceVisibility && (doc.ResourceIsCommon ?? false);

                doc.QuantityIsCommon = docDef.QuantityVisibility && (doc.QuantityIsCommon ?? false);
                doc.UnitIsCommon = docDef.UnitVisibility && (doc.UnitIsCommon ?? false);
                doc.Time1IsCommon = docDef.Time1Visibility && (doc.Time1IsCommon ?? false);
                doc.Time2IsCommon = docDef.Time2Visibility && (doc.Time2IsCommon ?? false);

                doc.ExternalReferenceIsCommon = docDef.ExternalReferenceVisibility && (doc.ExternalReferenceIsCommon ?? false);
                doc.InternalReferenceIsCommon = docDef.InternalReferenceVisibility && (doc.InternalReferenceIsCommon ?? false);

                // Defaults that make the code simpler later
                doc.Clearance ??= 0; // Public
                doc.Lines ??= new List<LineForSave>();

                doc.Lines.ForEach(line =>
                {
                    // Line defaults
                    line.Entries ??= new List<EntryForSave>();
                    line.Boolean1 ??= false;
                });

                // Remember the indices, comes in handy in the validation later
                doc.EntityMetadata.OriginalIndex = docIndex;

                if (doc.LineDefinitionEntries != null)
                {
                    foreach (var (lineDefEntry, index) in doc.LineDefinitionEntries.Select((e, i) => (e, i)))
                    {
                        if (lineDefEntry != null)
                        {
                            lineDefEntry.EntityMetadata.OriginalIndex = index;
                        }
                    }
                }

                if (doc.Lines != null)
                {
                    foreach (var (line, index) in doc.Lines.Select((e, i) => (e, i)))
                    {
                        if (line != null)
                        {
                            line.EntityMetadata.OriginalIndex = index;

                            if (line.Entries != null)
                            {
                                foreach (var (entry, entryIndex) in line.Entries.Select((e, i) => (e, i)))
                                {
                                    if (entry != null)
                                    {
                                        entry.EntityMetadata.OriginalIndex = entryIndex;
                                    }
                                }
                            }
                        }
                    }
                }
            }

            var lineDefinitions = _definitionsCache.GetCurrentDefinitionsIfCached()?.Data?.Lines;

            // Set common header values on the lines
            docs.ForEach(doc =>
            {
                // All fields that aren't visible and marked as common, set them to null, the UI hides them anyways
                // Those 3 are different than the rest, they can remain visible even when is common = false
                doc.Memo = docDef.MemoVisibility != null ? doc.Memo : null;
                doc.CenterId = docDef.CenterVisibility != null ? doc.CenterId : null;
                doc.PostingDate = docDef.PostingDateVisibility != null ? doc.PostingDate : null;

                doc.CurrencyId = docDef.CurrencyVisibility && doc.CurrencyIsCommon.Value ? doc.CurrencyId : null;

                doc.CustodianId = docDef.CustodianVisibility && doc.CustodianIsCommon.Value ? doc.CustodianId : null;
                doc.CustodyId = docDef.CustodyVisibility && doc.CustodyIsCommon.Value ? doc.CustodyId : null;
                doc.ParticipantId = docDef.ParticipantVisibility && doc.ParticipantIsCommon.Value ? doc.ParticipantId : null;
                doc.ResourceId = docDef.ResourceVisibility && doc.ResourceIsCommon.Value ? doc.ResourceId : null;

                doc.Quantity = docDef.QuantityVisibility && doc.QuantityIsCommon.Value ? doc.Quantity : null;
                doc.UnitId = docDef.UnitVisibility && doc.UnitIsCommon.Value ? doc.UnitId : null;
                doc.Time1 = docDef.Time1Visibility && doc.Time1IsCommon.Value ? doc.Time1 : null;
                doc.Time2 = docDef.Time2Visibility && doc.Time2IsCommon.Value ? doc.Time2 : null;

                doc.ExternalReference = docDef.ExternalReferenceVisibility && doc.ExternalReferenceIsCommon.Value ? doc.ExternalReference : null;
                doc.InternalReference = docDef.InternalReferenceVisibility && doc.InternalReferenceIsCommon.Value ? doc.InternalReference : null;

                // System IsSystem to false by default
                doc.Lines.ForEach(line => line.Entries.ForEach(entry => entry.IsSystem ??= false));

                // Manual lines always inherit memo and posting date from document header (if visible)
                if (docDef.MemoVisibility != null)
                {
                    doc.Lines.ForEach(line =>
                    {
                        if (line.DefinitionId == manualLineDefId)
                        {
                            line.Memo = doc.Memo;
                        }
                    });
                }

                if (docDef.PostingDateVisibility != null)
                {
                    doc.Lines.ForEach(line =>
                    {
                        if (line.DefinitionId == manualLineDefId)
                        {
                            line.PostingDate = doc.PostingDate;
                        }
                    });
                }

                // All fields that are marked as common, copy the common value across to the 
                // lines and entries, we deal with the lines one definitionId at a time
                foreach (var linesGroup in doc.Lines.GroupBy(e => e.DefinitionId.Value))
                {
                    if (!lineDefinitions.TryGetValue(linesGroup.Key, out LineDefinitionForClient lineDef))
                    {
                        // Validation takes care of this later on
                        continue;
                    }

                    // Silently remove entries that are out of bounds (they could be a relic from a time when the definition specified more entries)
                    doc.LineDefinitionEntries.RemoveAll(e => e.LineDefinitionId == linesGroup.Key && e.EntryIndex >= lineDef.Entries.Count);

                    var defaultsToForm = lineDef.ViewDefaultsToForm;
                    var tabEntries = new DocumentLineDefinitionEntryForSave[lineDef.Entries.Count];
                    foreach (var tabEntry in doc.LineDefinitionEntries.Where(e => e.LineDefinitionId == linesGroup.Key))
                    {
                        if (tabEntry.EntryIndex < 0)
                        {
                            continue; // Validation takes care of this later
                        }

                        if (tabEntries[tabEntry.EntryIndex.Value] != null)
                        {
                            continue; // Validation takes care of this later
                        }

                        tabEntries[tabEntry.EntryIndex.Value] = tabEntry;
                    }

                    foreach (var line in linesGroup)
                    {
                        // If the number of entries is not the same as the definition specifies, fix that
                        while (line.Entries.Count < lineDef.Entries.Count)
                        {
                            // If less, add the missing entries
                            var entryDef = lineDef.Entries[line.Entries.Count];
                            line.Entries.Add(new EntryForSave { IsSystem = false });
                        }

                        // Copy the direction from the definition
                        for (var i = 0; i < line.Entries.Count; i++)
                        {
                            if (line.DefinitionId != manualLineDefId)
                            {
                                line.Entries[i].Direction = lineDef.Entries[i].Direction;
                            }
                        }

                        #region IsCommon Behavior

                        // Copy common values from the headers if they are marked inherits from header
                        // IMPORTANT: Keep in sync with after the SQL preprocess
                        foreach (var colDef in lineDef.Columns)
                        {
                            if (colDef.ColumnName == nameof(Line.Memo))
                            {
                                if (CopyFromDocument(colDef, doc.MemoIsCommon))
                                {
                                    line.Memo = doc.Memo;
                                }
                                else
                                {
                                    var tabEntry = tabEntries.FirstOrDefault() ?? DefaultTabEntry;
                                    if (CopyFromTab(colDef, tabEntry.MemoIsCommon, defaultsToForm))
                                    {
                                        line.Memo = tabEntry.Memo;
                                    }
                                }
                            }
                            else if (colDef.ColumnName == nameof(Line.PostingDate))
                            {
                                if (CopyFromDocument(colDef, doc.PostingDateIsCommon))
                                {
                                    line.PostingDate = doc.PostingDate;
                                }
                                else
                                {
                                    var tabEntry = tabEntries.FirstOrDefault() ?? DefaultTabEntry;
                                    if (CopyFromTab(colDef, tabEntry.PostingDateIsCommon, defaultsToForm))
                                    {
                                        line.PostingDate = tabEntry.PostingDate;
                                    }
                                }
                            }
                            else
                            {
                                if (colDef.EntryIndex >= line.Entries.Count ||
                                    colDef.EntryIndex >= lineDef.Entries.Count ||
                                    colDef.EntryIndex < 0)
                                {
                                    // To avoid index out of bounds exception
                                    continue;
                                }

                                // Copy the common values
                                var entry = line.Entries[colDef.EntryIndex];
                                var tabEntry = tabEntries[colDef.EntryIndex] ?? DefaultTabEntry;

                                switch (colDef.ColumnName)
                                {
                                    case nameof(Entry.CurrencyId):
                                        if (CopyFromDocument(colDef, doc.CurrencyIsCommon))
                                        {
                                            entry.CurrencyId = doc.CurrencyId;
                                        }
                                        else if (CopyFromTab(colDef, tabEntry.CurrencyIsCommon, defaultsToForm))
                                        {
                                            entry.CurrencyId = tabEntry.CurrencyId;
                                        }
                                        break;

                                    case nameof(Entry.CenterId):
                                        if (CopyFromDocument(colDef, doc.CenterIsCommon))
                                        {
                                            entry.CenterId = doc.CenterId;
                                        }
                                        else if (CopyFromTab(colDef, tabEntry.CenterIsCommon, defaultsToForm))
                                        {
                                            entry.CenterId = tabEntry.CenterId;
                                        }
                                        break;

                                    case nameof(Entry.CustodianId):
                                        if (CopyFromDocument(colDef, doc.CustodianIsCommon))
                                        {
                                            entry.CustodianId = doc.CustodianId;
                                        }
                                        else if (CopyFromTab(colDef, tabEntry.CustodianIsCommon, defaultsToForm))
                                        {
                                            entry.CustodianId = tabEntry.CustodianId;
                                        }
                                        break;

                                    case nameof(Entry.CustodyId):
                                        if (CopyFromDocument(colDef, doc.CustodyIsCommon))
                                        {
                                            entry.CustodyId = doc.CustodyId;
                                        }
                                        else if (CopyFromTab(colDef, tabEntry.CustodyIsCommon, defaultsToForm))
                                        {
                                            entry.CustodyId = tabEntry.CustodyId;
                                        }
                                        break;

                                    case nameof(Entry.ParticipantId):
                                        if (CopyFromDocument(colDef, doc.ParticipantIsCommon))
                                        {
                                            entry.ParticipantId = doc.ParticipantId;
                                        }
                                        else if (CopyFromTab(colDef, tabEntry.ParticipantIsCommon, defaultsToForm))
                                        {
                                            entry.ParticipantId = tabEntry.ParticipantId;
                                        }
                                        break;

                                    case nameof(Entry.ResourceId):
                                        if (CopyFromDocument(colDef, doc.ResourceIsCommon))
                                        {
                                            entry.ResourceId = doc.ResourceId;
                                        }
                                        else if (CopyFromTab(colDef, tabEntry.ResourceIsCommon, defaultsToForm))
                                        {
                                            entry.ResourceId = tabEntry.ResourceId;
                                        }
                                        break;

                                    case nameof(Entry.Quantity):
                                        if (CopyFromDocument(colDef, doc.QuantityIsCommon))
                                        {
                                            entry.Quantity = doc.Quantity;
                                        }
                                        else if (CopyFromTab(colDef, tabEntry.QuantityIsCommon, defaultsToForm))
                                        {
                                            entry.Quantity = tabEntry.Quantity;
                                        }
                                        break;

                                    case nameof(Entry.UnitId):
                                        if (CopyFromDocument(colDef, doc.UnitIsCommon))
                                        {
                                            entry.UnitId = doc.UnitId;
                                        }
                                        else if (CopyFromTab(colDef, tabEntry.UnitIsCommon, defaultsToForm))
                                        {
                                            entry.UnitId = tabEntry.UnitId;
                                        }
                                        break;

                                    case nameof(Entry.Time1):
                                        if (CopyFromDocument(colDef, doc.Time1IsCommon))
                                        {
                                            entry.Time1 = doc.Time1;
                                        }
                                        else if (CopyFromTab(colDef, tabEntry.Time1IsCommon, defaultsToForm))
                                        {
                                            entry.Time1 = tabEntry.Time1;
                                        }
                                        break;

                                    case nameof(Entry.Time2):
                                        if (CopyFromDocument(colDef, doc.Time2IsCommon))
                                        {
                                            entry.Time2 = doc.Time2;
                                        }
                                        else if (CopyFromTab(colDef, tabEntry.Time2IsCommon, defaultsToForm))
                                        {
                                            entry.Time2 = tabEntry.Time2;
                                        }
                                        break;

                                    case nameof(Entry.ExternalReference):
                                        if (CopyFromDocument(colDef, doc.ExternalReferenceIsCommon))
                                        {
                                            entry.ExternalReference = doc.ExternalReference;
                                        }
                                        else if (CopyFromTab(colDef, tabEntry.ExternalReferenceIsCommon, defaultsToForm))
                                        {
                                            entry.ExternalReference = tabEntry.ExternalReference;
                                        }
                                        break;

                                    case nameof(Entry.InternalReference):
                                        if (CopyFromDocument(colDef, doc.InternalReferenceIsCommon))
                                        {
                                            entry.InternalReference = doc.InternalReference;
                                        }
                                        else if (CopyFromTab(colDef, tabEntry.InternalReferenceIsCommon, defaultsToForm))
                                        {
                                            entry.InternalReference = tabEntry.InternalReference;
                                        }
                                        break;
                                }
                            }
                        }

                        #endregion
                    }
                }
            });

            // SQL server preprocessing
            await _repo.Documents__Preprocess(DefinitionId.Value, docs);

            var tabEntryDesc = Entities.Descriptors.TypeDescriptor.Get<DocumentLineDefinitionEntryForSave>();

            // C# Processing after SQL
            docs.ForEach(doc =>
            {
                // Lines preprocessing
                doc.Lines.ForEach(line =>
                {
                    line.Entries.ForEach(entry =>
                    {
                        // If currency is functional, make sure that Value = MonetaryValue
                        if (entry.CurrencyId == settings.FunctionalCurrencyId)
                        {
                            if (line.DefinitionId == manualLineDefId)
                            {
                                // Manual lines, the value is always entered by the user
                                entry.MonetaryValue = entry.Value;
                            }
                            else
                            {
                                // Smart lines, the monetary value is always entered by the user
                                entry.Value = entry.MonetaryValue;
                            }
                        }

                        // Other logic
                    });
                });

                ////// handle subtle exchange rate rounding bugs. IF...
                // (1) All non-manual entries have the same non-functional currency
                // (2) Monetary Value of non-manual entries is balanced
                // (3) Value of non-manual is not balanced
                // => Take the difference and distribute it evenly on the entries
                if (doc.Lines.Count > 0)
                {
                    var smartEntries = doc.Lines.Where(line => line.DefinitionId != manualLineDefId).SelectMany(line => line.Entries);
                    if (smartEntries.Any())
                    {
                        var currencyId = smartEntries.First().CurrencyId;
                        if (currencyId != functionalId &&
                            smartEntries.All(entry => entry.CurrencyId == currencyId) &&
                            smartEntries.Sum(entry => entry.Direction.Value * (entry.MonetaryValue ?? 0)) == 0)
                        {
                            var valueDifference = smartEntries.Sum(entry => entry.Direction.Value * (entry.MonetaryValue ?? 0));
                            if (valueDifference != 0)
                            {
                                //// This variable will equal the smallest amount that can be represented
                                //// in the functional currency. E.g. for USD it's 0.01
                                //decimal adjustment = 1.0m;
                                //for (byte i = 0; i < settings.FunctionalCurrencyDecimals; i++)
                                //{
                                //    adjustment *= 0.1m;
                                //}

                                //// TODO: 
                                //smartEntries.First().Value += adjustment;
                            }
                        }
                    }
                }
            });

            #region IsCommon Double Check

            // Ensure IsCommon is still honored
            // IMPORTANT: Keep in sync with part before the SQL preprocess
            docs.ForEach(doc =>
            {
                // All fields that are marked as common, copy the common value across to the 
                // lines and entries, we deal with the lines one definitionId at a time
                foreach (var linesGroup in doc.Lines.GroupBy(e => e.DefinitionId.Value))
                {
                    if (!lineDefinitions.TryGetValue(linesGroup.Key, out LineDefinitionForClient lineDef))
                    {
                        // Validation takes care of this later on
                        continue;
                    }

                    var defaultsToForm = lineDef.ViewDefaultsToForm;
                    var tabEntries = new DocumentLineDefinitionEntryForSave[lineDef.Entries.Count];
                    foreach (var tabEntry in doc.LineDefinitionEntries.Where(e => e.LineDefinitionId == linesGroup.Key))
                    {
                        if (tabEntry.EntryIndex < 0)
                        {
                            continue; // Validation takes care of this later
                        }

                        if (tabEntries[tabEntry.EntryIndex.Value] != null)
                        {
                            continue; // Validation takes care of this later
                        }

                        tabEntries[tabEntry.EntryIndex.Value] = tabEntry;
                    }

                    foreach (var line in linesGroup)
                    {
                        // Copy common values from the headers if they are marked inherits from header
                        foreach (var colDef in lineDef.Columns)
                        {
                            if (colDef.ColumnName == nameof(Line.Memo))
                            {
                                if (CopyFromDocument(colDef, doc.MemoIsCommon))
                                {
                                    if (line.Memo != doc.Memo)
                                    {
                                        throw new InvalidOperationException($"[Bug] {nameof(doc.MemoIsCommon)}=true, but {nameof(line.Memo)} of line of type {lineDef.TitleSingular} was changed in preprocess from '{doc.Memo}' to '{line.Memo}'");
                                    }
                                }
                                else
                                {
                                    var tabEntry = tabEntries.FirstOrDefault() ?? DefaultTabEntry;
                                    if (CopyFromTab(colDef, tabEntry.MemoIsCommon, defaultsToForm))
                                    {
                                        if (line.Memo != tabEntry.Memo)
                                        {
                                            throw new InvalidOperationException($"[Bug] {nameof(tabEntry.MemoIsCommon)}=true, but {nameof(line.Memo)} of line of type {lineDef.TitleSingular} was changed in preprocess from '{tabEntry.Memo}' to '{line.Memo}'");
                                        }
                                    }
                                }
                            }
                            else if (colDef.ColumnName == nameof(Line.PostingDate))
                            {
                                if (CopyFromDocument(colDef, doc.PostingDateIsCommon))
                                {
                                    line.PostingDate = doc.PostingDate;
                                    if (line.PostingDate != doc.PostingDate)
                                    {
                                        throw new InvalidOperationException($"[Bug] {nameof(doc.PostingDateIsCommon)}=true, but {nameof(line.PostingDate)} of line of type {lineDef.TitleSingular} was changed in preprocess from {doc.PostingDate:yyyy-MM-dd} to '{line.PostingDate:yyyy-MM-dd}'");
                                    }
                                }
                                else
                                {
                                    var tabEntry = tabEntries.FirstOrDefault() ?? DefaultTabEntry;
                                    if (CopyFromTab(colDef, tabEntry.PostingDateIsCommon, defaultsToForm))
                                    {
                                        if (line.PostingDate != tabEntry.PostingDate)
                                        {
                                            throw new InvalidOperationException($"[Bug] {nameof(tabEntry.PostingDateIsCommon)}=true, but {nameof(line.PostingDate)} of line of type {lineDef.TitleSingular} was changed in preprocess from {doc.PostingDate:yyyy-MM-dd} to '{line.PostingDate:yyyy-MM-dd}'");
                                        }
                                    }
                                }
                            }
                            else
                            {
                                if (colDef.EntryIndex >= line.Entries.Count ||
                                    colDef.EntryIndex >= lineDef.Entries.Count ||
                                    colDef.EntryIndex < 0)
                                {
                                    // To avoid index out of bounds exception
                                    continue;
                                }

                                // Copy the common values
                                var entry = line.Entries[colDef.EntryIndex];
                                var tabEntry = tabEntries[colDef.EntryIndex] ?? DefaultTabEntry;

                                switch (colDef.ColumnName)
                                {
                                    case nameof(Entry.ParticipantId):
                                        if (CopyFromDocument(colDef, doc.ParticipantIsCommon))
                                        {
                                            if (entry.ParticipantId != doc.ParticipantId)
                                            {
                                                throw new InvalidOperationException($"[Bug] IsCommon = true, but {nameof(entry.ParticipantId)} of EntryIndex = {colDef.EntryIndex} of line of type {lineDef.TitleSingular} was changed in preprocess from {doc.ParticipantId} to {entry.ParticipantId}");
                                            }
                                        }
                                        else if (CopyFromTab(colDef, tabEntry.ParticipantIsCommon, defaultsToForm))
                                        {
                                            if (entry.ParticipantId != tabEntry.ParticipantId)
                                            {
                                                throw new InvalidOperationException($"[Bug] IsCommon = true, but {nameof(entry.ParticipantId)} of EntryIndex = {colDef.EntryIndex} of line of type {lineDef.TitleSingular} was changed in preprocess from {tabEntry.ParticipantId} to {entry.ParticipantId}");
                                            }
                                        }
                                        break;

                                    case nameof(Entry.CurrencyId):
                                        if (CopyFromDocument(colDef, doc.CurrencyIsCommon))
                                        {
                                            if (entry.CurrencyId != doc.CurrencyId)
                                            {
                                                throw new InvalidOperationException($"[Bug] IsCommon = true, but {nameof(entry.CurrencyId)} of EntryIndex = {colDef.EntryIndex} of line of type {lineDef.TitleSingular} was changed in preprocess from {doc.CurrencyId} to {entry.CurrencyId}");
                                            }
                                        }
                                        else if (CopyFromTab(colDef, tabEntry.CurrencyIsCommon, defaultsToForm))
                                        {
                                            if (entry.CurrencyId != tabEntry.CurrencyId)
                                            {
                                                throw new InvalidOperationException($"[Bug] IsCommon = true, but {nameof(entry.CurrencyId)} of EntryIndex = {colDef.EntryIndex} of line of type {lineDef.TitleSingular} was changed in preprocess from {tabEntry.CurrencyId} to {entry.CurrencyId}");
                                            }
                                        }
                                        break;

                                    case nameof(Entry.CustodianId):
                                        if (CopyFromDocument(colDef, doc.CustodianIsCommon))
                                        {
                                            if (entry.CustodianId != doc.CustodianId)
                                            {
                                                throw new InvalidOperationException($"[Bug] IsCommon = true, but {nameof(entry.CustodianId)} of EntryIndex = {colDef.EntryIndex} of line of type {lineDef.TitleSingular} was changed in preprocess from {doc.CustodianId} to {entry.CustodianId}");
                                            }
                                        }
                                        else if (CopyFromTab(colDef, tabEntry.CustodianIsCommon, defaultsToForm))
                                        {
                                            if (entry.CustodianId != tabEntry.CustodianId)
                                            {
                                                throw new InvalidOperationException($"[Bug] IsCommon = true, but {nameof(entry.CustodianId)} of EntryIndex = {colDef.EntryIndex} of line of type {lineDef.TitleSingular} was changed in preprocess from {tabEntry.CustodianId} to {entry.CustodianId}");
                                            }
                                        }
                                        break;

                                    case nameof(Entry.CustodyId):
                                        if (CopyFromDocument(colDef, doc.CustodyIsCommon))
                                        {
                                            if (entry.CustodyId != doc.CustodyId)
                                            {
                                                throw new InvalidOperationException($"[Bug] IsCommon = true, but {nameof(entry.CustodyId)} of EntryIndex = {colDef.EntryIndex} of line of type {lineDef.TitleSingular} was changed in preprocess from {doc.CustodyId} to {entry.CustodyId}");
                                            }
                                        }
                                        else if (CopyFromTab(colDef, tabEntry.CustodyIsCommon, defaultsToForm))
                                        {
                                            if (entry.CustodyId != tabEntry.CustodyId)
                                            {
                                                throw new InvalidOperationException($"[Bug] IsCommon = true, but {nameof(entry.CustodyId)} of EntryIndex = {colDef.EntryIndex} of line of type {lineDef.TitleSingular} was changed in preprocess from {tabEntry.CustodyId} to {entry.CustodyId}");
                                            }
                                        }
                                        break;

                                    case nameof(Entry.ResourceId):
                                        if (CopyFromDocument(colDef, doc.ResourceIsCommon))
                                        {
                                            if (entry.ResourceId != doc.ResourceId)
                                            {
                                                throw new InvalidOperationException($"[Bug] IsCommon = true, but {nameof(entry.ResourceId)} of EntryIndex = {colDef.EntryIndex} of line of type {lineDef.TitleSingular} was changed in preprocess from {doc.ResourceId} to {entry.ResourceId}");
                                            }
                                        }
                                        else if (CopyFromTab(colDef, tabEntry.ResourceIsCommon, defaultsToForm))
                                        {
                                            if (entry.ResourceId != tabEntry.ResourceId)
                                            {
                                                throw new InvalidOperationException($"[Bug] IsCommon = true, but {nameof(entry.ResourceId)} of EntryIndex = {colDef.EntryIndex} of line of type {lineDef.TitleSingular} was changed in preprocess from {tabEntry.ResourceId} to {entry.ResourceId}");
                                            }
                                        }
                                        break;

                                    case nameof(Entry.Quantity):
                                        if (CopyFromDocument(colDef, doc.QuantityIsCommon))
                                        {
                                            if (entry.Quantity != doc.Quantity)
                                            {
                                                throw new InvalidOperationException($"[Bug] IsCommon = true, but {nameof(entry.Quantity)} of EntryIndex = {colDef.EntryIndex} of line of type {lineDef.TitleSingular} was changed in preprocess from {doc.Quantity} to {entry.Quantity}");
                                            }
                                        }
                                        else if (CopyFromTab(colDef, tabEntry.QuantityIsCommon, defaultsToForm))
                                        {
                                            if (entry.Quantity != tabEntry.Quantity)
                                            {
                                                throw new InvalidOperationException($"[Bug] IsCommon = true, but {nameof(entry.Quantity)} of EntryIndex = {colDef.EntryIndex} of line of type {lineDef.TitleSingular} was changed in preprocess from {tabEntry.Quantity} to {entry.Quantity}");
                                            }
                                        }
                                        break;

                                    case nameof(Entry.UnitId):
                                        if (CopyFromDocument(colDef, doc.UnitIsCommon))
                                        {
                                            if (entry.UnitId != doc.UnitId)
                                            {
                                                throw new InvalidOperationException($"[Bug] IsCommon = true, but {nameof(entry.UnitId)} of EntryIndex = {colDef.EntryIndex} of line of type {lineDef.TitleSingular} was changed in preprocess from {doc.UnitId} to {entry.UnitId}");
                                            }
                                        }
                                        else if (CopyFromTab(colDef, tabEntry.UnitIsCommon, defaultsToForm))
                                        {
                                            if (entry.UnitId != tabEntry.UnitId)
                                            {
                                                throw new InvalidOperationException($"[Bug] IsCommon = true, but {nameof(entry.UnitId)} of EntryIndex = {colDef.EntryIndex} of line of type {lineDef.TitleSingular} was changed in preprocess from {tabEntry.UnitId} to {entry.UnitId}");
                                            }
                                        }
                                        break;

                                    case nameof(Entry.CenterId):
                                        if (CopyFromDocument(colDef, doc.CenterIsCommon))
                                        {
                                            if (entry.CenterId != doc.CenterId)
                                            {
                                                throw new InvalidOperationException($"[Bug] IsCommon = true, but {nameof(entry.CenterId)} of EntryIndex = {colDef.EntryIndex} of line of type {lineDef.TitleSingular} was changed in preprocess from {doc.CenterId} to {entry.CenterId}");
                                            }
                                        }
                                        else if (CopyFromTab(colDef, tabEntry.CenterIsCommon, defaultsToForm))
                                        {
                                            if (entry.CenterId != tabEntry.CenterId)
                                            {
                                                throw new InvalidOperationException($"[Bug] IsCommon = true, but {nameof(entry.CenterId)} of EntryIndex = {colDef.EntryIndex} of line of type {lineDef.TitleSingular} was changed in preprocess from {tabEntry.CenterId} to {entry.CenterId}");
                                            }
                                        }
                                        break;

                                    case nameof(Entry.Time1):
                                        if (CopyFromDocument(colDef, doc.Time1IsCommon))
                                        {
                                            if (entry.Time1 != doc.Time1)
                                            {
                                                throw new InvalidOperationException($"[Bug] IsCommon = true, but {nameof(entry.Time1)} of EntryIndex = {colDef.EntryIndex} of line of type {lineDef.TitleSingular} was changed in preprocess from {doc.Time1} to {entry.Time1}");
                                            }
                                        }
                                        else if (CopyFromTab(colDef, tabEntry.Time1IsCommon, defaultsToForm))
                                        {
                                            if (entry.Time1 != tabEntry.Time1)
                                            {
                                                throw new InvalidOperationException($"[Bug] IsCommon = true, but {nameof(entry.Time1)} of EntryIndex = {colDef.EntryIndex} of line of type {lineDef.TitleSingular} was changed in preprocess from {tabEntry.Time1} to {entry.Time1}");
                                            }
                                        }
                                        break;

                                    case nameof(Entry.Time2):
                                        if (CopyFromDocument(colDef, doc.Time2IsCommon))
                                        {
                                            if (entry.Time2 != doc.Time2)
                                            {
                                                throw new InvalidOperationException($"[Bug] IsCommon = true, but {nameof(entry.Time2)} of EntryIndex = {colDef.EntryIndex} of line of type {lineDef.TitleSingular} was changed in preprocess from {doc.Time2} to {entry.Time2}");
                                            }
                                        }
                                        else if (CopyFromTab(colDef, tabEntry.Time2IsCommon, defaultsToForm))
                                        {
                                            if (entry.Time2 != tabEntry.Time2)
                                            {
                                                throw new InvalidOperationException($"[Bug] IsCommon = true, but {nameof(entry.Time2)} of EntryIndex = {colDef.EntryIndex} of line of type {lineDef.TitleSingular} was changed in preprocess from {tabEntry.Time2} to {entry.Time2}");
                                            }
                                        }
                                        break;

                                    case nameof(Entry.ExternalReference):
                                        if (CopyFromDocument(colDef, doc.ExternalReferenceIsCommon))
                                        {
                                            if (entry.ExternalReference != doc.ExternalReference)
                                            {
                                                throw new InvalidOperationException($"[Bug] IsCommon = true, but {nameof(entry.ExternalReference)} of EntryIndex = {colDef.EntryIndex} of line of type {lineDef.TitleSingular} was changed in preprocess from {doc.ExternalReference} to {entry.ExternalReference}");
                                            }
                                        }
                                        else if (CopyFromTab(colDef, tabEntry.ExternalReferenceIsCommon, defaultsToForm))
                                        {
                                            if (entry.ExternalReference != tabEntry.ExternalReference)
                                            {
                                                throw new InvalidOperationException($"[Bug] IsCommon = true, but {nameof(entry.ExternalReference)} of EntryIndex = {colDef.EntryIndex} of line of type {lineDef.TitleSingular} was changed in preprocess from {tabEntry.ExternalReference} to {entry.ExternalReference}");
                                            }
                                        }
                                        break;

                                    case nameof(Entry.InternalReference):
                                        if (CopyFromDocument(colDef, doc.InternalReferenceIsCommon))
                                        {
                                            if (entry.InternalReference != doc.InternalReference)
                                            {
                                                throw new InvalidOperationException($"[Bug] IsCommon = true, but {nameof(entry.InternalReference)} of EntryIndex = {colDef.EntryIndex} of line of type {lineDef.TitleSingular} was changed in preprocess from {doc.InternalReference} to {entry.InternalReference}");
                                            }
                                        }
                                        else if (CopyFromTab(colDef, tabEntry.InternalReferenceIsCommon, defaultsToForm))
                                        {
                                            if (entry.InternalReference != tabEntry.InternalReference)
                                            {
                                                throw new InvalidOperationException($"[Bug] IsCommon = true, but {nameof(entry.InternalReference)} of EntryIndex = {colDef.EntryIndex} of line of type {lineDef.TitleSingular} was changed in preprocess from {tabEntry.InternalReference} to {entry.InternalReference}");
                                            }
                                        }
                                        break;
                                }
                            }
                        }
                    }
                }
            });

            #endregion

            return docs;
        }

        // Helper function #1
        private static bool CopyFromDocument(LineDefinitionColumnForClient colDef, bool? docIsCommon)
        {
            return colDef.InheritsFromHeader >= InheritsFrom.DocumentHeader && (docIsCommon ?? false);
        }

        // Helper function #2 (Works in conjunction with helper func #1)
        static bool CopyFromTab(LineDefinitionColumnForClient colDef, bool? tabIsCommon, bool isForm)
        {
            return !isForm && colDef.InheritsFromHeader >= InheritsFrom.TabHeader && (tabIsCommon ?? false);
        }

        protected override async Task SaveValidateAsync(List<DocumentForSave> docs)
        {
            // Find lines with duplicate Ids
            var duplicateLineIds = docs.SelectMany(doc => doc.Lines) // All lines
                .Where(line => line.Id != 0).GroupBy(line => line.Id).Where(g => g.Count() > 1) // Duplicate Ids
                .SelectMany(g => g).ToDictionary(line => line, line => line.Id); // to dictionary

            // Find entries with duplicate Ids
            var duplicateEntryIds = docs.SelectMany(doc => doc.Lines).SelectMany(line => line.Entries)
                .Where(entry => entry.Id != 0).GroupBy(entry => entry.Id).Where(g => g.Count() > 1)
                .SelectMany(g => g).ToDictionary(entry => entry, entry => entry.Id);

            // Find documents with duplicate Serial numbers
            var duplicateSerialNumbers = docs.Where(doc => doc.SerialNumber > 0)
                .GroupBy(doc => doc.SerialNumber).Where(g => g.Count() > 1).SelectMany(g => g)
                .ToDictionary(doc => doc, doc => doc.SerialNumber.Value);

            var settings = _settingsCache.GetCurrentSettingsIfCached().Data;
            var docDef = Definition();
            var meta = GetMetadataForSave();
            var defs = _definitionsCache.GetCurrentDefinitionsIfCached()?.Data;
            var lineDefs = defs?.Lines;
            var manualLineDefId = defs?.ManualLinesDefinitionId;

            ///////// Document Validation
            for (int docIndex = 0; docIndex < docs.Count; docIndex++)
            {
                var doc = docs[docIndex];

                if (!docDef.IsOriginalDocument)
                {
                    // If not an original document, the serial number is required
                    if (doc.SerialNumber == null || doc.SerialNumber == 0)
                    {
                        ModelState.AddModelError($"[{docIndex}].{nameof(doc.SerialNumber)}",
                            _localizer[Constants.Error_Field0IsRequired, _localizer["Document_SerialNumber"]]);
                    }
                    else if (duplicateSerialNumbers.ContainsKey(doc))
                    {
                        var serial = duplicateSerialNumbers[doc];
                        ModelState.AddModelError($"[{docIndex}].{nameof(doc.SerialNumber)}",
                            _localizer["Error_TheSerialNumber0IsDuplicated", FormatSerial(serial, docDef.Prefix, docDef.CodeWidth)]);
                    }
                }

                if (doc.PostingDateIsCommon.Value && doc.PostingDate != null)
                {
                    // Date cannot be in the future
                    if (doc.PostingDate > DateTime.Today.AddDays(1))
                    {
                        ModelState.AddModelError($"[{docIndex}].{nameof(doc.PostingDate)}",
                            _localizer["Error_DateCannotBeInTheFuture"]);
                    }

                    // Date cannot be before archive date
                    if (doc.PostingDate <= settings.ArchiveDate && docDef.DocumentType >= 2)
                    {
                        var archiveDate = settings.ArchiveDate.ToString("yyyy-MM-dd");
                        ModelState.AddModelError($"[{docIndex}].{nameof(doc.PostingDate)}",
                            _localizer["Error_DateCannotBeBeforeArchiveDate1", archiveDate]);
                    }
                }

                ////////// LineDefinitionEntries Validation
                if (doc.LineDefinitionEntries != null)
                {
                    // Remove duplicates
                    var duplicateTabEntries = doc.LineDefinitionEntries
                        .GroupBy(e => (e.LineDefinitionId, e.EntryIndex))
                        .Where(g => g.Count() > 1)
                        .SelectMany(g => g)
                        .ToHashSet();

                    // Make sure EntryIndex is not below 0
                    for (int tabEntryIndex = 0; tabEntryIndex < doc.LineDefinitionEntries.Count; tabEntryIndex++)
                    {
                        var tabEntry = doc.LineDefinitionEntries[tabEntryIndex];
                        if (tabEntry.EntryIndex < 0)
                        {
                            var path = $"[{docIndex}].{nameof(doc.LineDefinitionEntries)}[{tabEntryIndex}].{nameof(tabEntry.EntryIndex)}";
                            var msg = "Entry index cannot be negative";
                            ModelState.AddModelError(path, msg);
                        }

                        if (duplicateTabEntries.Contains(tabEntry))
                        {
                            var path = $"[{docIndex}].{nameof(doc.LineDefinitionEntries)}[{tabEntryIndex}].{nameof(tabEntry.EntryIndex)}";
                            var msg = $"Entry index {tabEntry.EntryIndex} is duplicated for the same LineDefinitionId '{tabEntry.LineDefinitionId}'";
                            ModelState.AddModelError(path, msg);
                        }
                    }
                }

                // All fields that are marked as common, copy the common value across to the 
                // lines and entries, we deal with the lines one definitionId at a time
                foreach (var linesGroup in doc.Lines.GroupBy(e => e.DefinitionId.Value))
                {
                    // Retrieve the line definition
                    if (!lineDefs.TryGetValue(linesGroup.Key, out LineDefinitionForClient lineDef)) // We checked earlier if this is null
                    {
                        foreach (var line in linesGroup)
                        {
                            ModelState.AddModelError(LinePath(docIndex, line.EntityMetadata.OriginalIndex, nameof(Line.DefinitionId)),
                                _localizer["Error_UnknownLineDefinitionId0", line.DefinitionId]);
                        }

                        continue; // No point to keep going
                    }

                    // Collect the line definition entries that belong to this line definition in a neat array

                    var defaultsToForm = lineDef.ViewDefaultsToForm;
                    var tabEntries = new DocumentLineDefinitionEntryForSave[lineDef.Entries.Count];
                    foreach (var tabEntry in doc.LineDefinitionEntries.Where(e => e.LineDefinitionId == linesGroup.Key))
                    {
                        if (tabEntry.EntryIndex >= 0 && tabEntry.EntryIndex < lineDef.Entries.Count)
                        {
                            tabEntries[tabEntry.EntryIndex.Value] = tabEntry;
                        }
                    }

                    foreach (var line in linesGroup)
                    {
                        int lineIndex = line.EntityMetadata.OriginalIndex;

                        // Prevent duplicate line Ids
                        if (duplicateLineIds.ContainsKey(line))
                        {
                            // This error indicates a bug
                            var id = duplicateLineIds[line];
                            ModelState.AddModelError(LinePath(docIndex, lineIndex, nameof(Line.Id)),
                                _localizer["Error_TheEntityWithId0IsSpecifiedMoreThanOnce", id]);
                        }

                        if (!doc.PostingDateIsCommon.Value && line.PostingDate != null)
                        {
                            // Date cannot be in the future
                            if (line.PostingDate > DateTime.Today.AddDays(1))
                            {
                                ModelState.AddModelError(LinePath(docIndex, lineIndex, nameof(Line.PostingDate)),
                                    _localizer["Error_DateCannotBeInTheFuture"]);
                            }

                            // Date cannot be before archive date
                            if (line.PostingDate <= settings.ArchiveDate && docDef.DocumentType >= 2)
                            {
                                var archiveDate = settings.ArchiveDate.ToString("yyyy-MM-dd");
                                ModelState.AddModelError(LinePath(docIndex, lineIndex, nameof(Line.PostingDate)),
                                    _localizer["Error_DateCannotBeBeforeArchiveDate1", archiveDate]);
                            }
                        }

                        foreach (var entry in line.Entries)
                        {
                            var entryIndex = entry.EntityMetadata.OriginalIndex;

                            // Prevent duplicate entry Ids
                            if (duplicateEntryIds.ContainsKey(entry))
                            {
                                var id = duplicateEntryIds[entry];
                                ModelState.AddModelError(EntryPath(docIndex, lineIndex, entryIndex, nameof(Entry.Id)),
                                    _localizer["Error_TheEntityWithId0IsSpecifiedMoreThanOnce", id]);
                            }

                            // Value must be positive
                            if (entry.Value < 0)
                            {
                                string fieldLabel = null;
                                if (line.DefinitionId == manualLineDefId)
                                {
                                    fieldLabel = entry.Direction == -1 ? _localizer["Credit"] : _localizer["Debit"];
                                }
                                else
                                {
                                    var columnDef = lineDef.Columns.FirstOrDefault(e => e.EntryIndex == entryIndex && e.ColumnName == nameof(Entry.Value));
                                    if (columnDef != null)
                                    {
                                        fieldLabel = settings.Localize(columnDef.Label, columnDef.Label2, columnDef.Label3);
                                    }
                                }

                                if (fieldLabel != null)
                                {
                                    ModelState.AddModelError(EntryPath(docIndex, lineIndex, entryIndex, nameof(Entry.Value)),
                                        _localizer["Error_TheField0CannotBeNegative", fieldLabel]);
                                }
                            }

                            // MonetaryValue must be positive
                            if (entry.MonetaryValue < 0)
                            {
                                string fieldLabel = null;
                                if (line.DefinitionId == manualLineDefId)
                                {
                                    fieldLabel = _localizer["Entry_MonetaryValue"];
                                }
                                else
                                {
                                    var columnDef = lineDef.Columns.FirstOrDefault(e => e.EntryIndex == entryIndex && e.ColumnName == nameof(Entry.MonetaryValue));
                                    if (columnDef != null)
                                    {
                                        fieldLabel = settings.Localize(columnDef.Label, columnDef.Label2, columnDef.Label3);
                                    }
                                }

                                if (fieldLabel != null)
                                {
                                    ModelState.AddModelError(EntryPath(docIndex, lineIndex, entryIndex, nameof(Entry.MonetaryValue)),
                                        _localizer["Error_TheField0CannotBeNegative", fieldLabel]);
                                }
                            }

                            // Quantity must be positive
                            if (entry.Quantity < 0)
                            {
                                if (line.DefinitionId == manualLineDefId)
                                {
                                    var fieldLabel = _localizer["Entry_Quantity"];
                                    var msg = _localizer["Error_TheField0CannotBeNegative", fieldLabel];
                                    var path = EntryPath(docIndex, lineIndex, entryIndex, nameof(Entry.Quantity));

                                    ModelState.AddModelError(path, msg);
                                }
                                else
                                {
                                    var colDef = lineDef.Columns.FirstOrDefault(e => e.EntryIndex == entryIndex && e.ColumnName == nameof(Entry.Quantity));
                                    if (colDef != null)
                                    {
                                        if (CopyFromDocument(colDef, doc.QuantityIsCommon))
                                        {
                                            var fieldLabel = settings.Localize(docDef.QuantityLabel, docDef.QuantityLabel2, docDef.QuantityLabel3) ?? _localizer["Entry_Quantity"];
                                            var msg = _localizer["Error_TheField0CannotBeNegative", fieldLabel];
                                            var path = DocumentPath(docIndex, nameof(Document.Quantity));

                                            ModelState.AddModelError(path, msg);
                                        }
                                        else
                                        {
                                            var tabEntry = (entryIndex < tabEntries.Length ? tabEntries[entryIndex] : null) ?? DefaultTabEntry;

                                            var fieldLabel = settings.Localize(colDef.Label, colDef.Label2, colDef.Label3) ?? _localizer["Entry_Quantity"];
                                            var msg = _localizer["Error_TheField0CannotBeNegative", fieldLabel];

                                            if (CopyFromTab(colDef, tabEntry.QuantityIsCommon, defaultsToForm))
                                            {
                                                if (tabEntry != DefaultTabEntry) // The default one has no index
                                                {
                                                    var index = tabEntry.EntityMetadata.OriginalIndex;
                                                    var path = LineDefinitionEntryPath(docIndex, index, nameof(Document.Quantity));

                                                    ModelState.AddModelError(path, msg);
                                                }
                                            }
                                            else
                                            {
                                                var path = EntryPath(docIndex, lineIndex, entryIndex, nameof(Entry.Quantity));

                                                ModelState.AddModelError(path, msg);
                                            }
                                        }
                                    }
                                }
                            }

                            // CenterId is required in Entries table
                            if (entry.CenterId == null)
                            {
                                if (line.DefinitionId == manualLineDefId)
                                {
                                    var fieldLabel = _localizer["Entry_Center"];
                                    var msg = _localizer[Constants.Error_Field0IsRequired, fieldLabel];
                                    var path = EntryPath(docIndex, lineIndex, entryIndex, nameof(Entry.CenterId));

                                    ModelState.AddModelError(path, msg);
                                }
                                else
                                {
                                    var colDef = lineDef.Columns.FirstOrDefault(e => e.EntryIndex == entryIndex && e.ColumnName == nameof(Entry.CenterId));
                                    if (colDef != null)
                                    {
                                        if (CopyFromDocument(colDef, doc.CenterIsCommon))
                                        {
                                            var fieldLabel = settings.Localize(docDef.CenterLabel, docDef.CenterLabel2, docDef.CenterLabel3) ?? _localizer["Document_Center"];
                                            var msg = _localizer[Constants.Error_Field0IsRequired, fieldLabel];
                                            var path = DocumentPath(docIndex, nameof(Document.CenterId));

                                            ModelState.AddModelError(path, msg);
                                        }
                                        else
                                        {
                                            var tabEntry = (entryIndex < tabEntries.Length ? tabEntries[entryIndex] : null) ?? DefaultTabEntry;

                                            var fieldLabel = settings.Localize(colDef.Label, colDef.Label2, colDef.Label3) ?? _localizer["Entry_Center"];
                                            var msg = _localizer[Constants.Error_Field0IsRequired, fieldLabel];

                                            if (CopyFromTab(colDef, tabEntry.CenterIsCommon, defaultsToForm))
                                            {
                                                if (tabEntry != DefaultTabEntry) // The default one has no index
                                                {
                                                    var index = tabEntry.EntityMetadata.OriginalIndex;
                                                    var path = LineDefinitionEntryPath(docIndex, index, nameof(Document.CenterId));

                                                    ModelState.AddModelError(path, msg);
                                                }
                                            }
                                            else
                                            {
                                                var path = EntryPath(docIndex, lineIndex, entryIndex, nameof(Entry.CenterId));

                                                ModelState.AddModelError(path, msg);
                                            }
                                        }
                                    }
                                }
                            }

                            // CurrencyId is required in Entries table
                            if (entry.CurrencyId == null)
                            {
                                if (line.DefinitionId == manualLineDefId)
                                {
                                    var fieldLabel = _localizer["Entry_Currency"];
                                    var msg = _localizer[Constants.Error_Field0IsRequired, fieldLabel];
                                    var path = EntryPath(docIndex, lineIndex, entryIndex, nameof(Entry.CurrencyId));

                                    ModelState.AddModelError(path, msg);
                                }
                                else
                                {
                                    var colDef = lineDef.Columns.FirstOrDefault(e => e.EntryIndex == entryIndex && e.ColumnName == nameof(Entry.CurrencyId));
                                    if (colDef != null)
                                    {
                                        if (CopyFromDocument(colDef, doc.CurrencyIsCommon))
                                        {
                                            var fieldLabel = settings.Localize(docDef.CurrencyLabel, docDef.CurrencyLabel2, docDef.CurrencyLabel3) ?? _localizer["Entry_Currency"];
                                            var msg = _localizer[Constants.Error_Field0IsRequired, fieldLabel];
                                            var path = DocumentPath(docIndex, nameof(Document.CurrencyId));

                                            ModelState.AddModelError(path, msg);
                                        }
                                        else
                                        {
                                            var tabEntry = (entryIndex < tabEntries.Length ? tabEntries[entryIndex] : null) ?? DefaultTabEntry;

                                            var fieldLabel = settings.Localize(colDef.Label, colDef.Label2, colDef.Label3) ?? _localizer["Entry_Currency"];
                                            var msg = _localizer[Constants.Error_Field0IsRequired, fieldLabel];

                                            if (CopyFromTab(colDef, tabEntry.CurrencyIsCommon, defaultsToForm))
                                            {
                                                if (tabEntry != DefaultTabEntry) // The default one has no index
                                                {
                                                    var index = tabEntry.EntityMetadata.OriginalIndex;
                                                    var path = LineDefinitionEntryPath(docIndex, index, nameof(Document.CurrencyId));

                                                    ModelState.AddModelError(path, msg);
                                                }
                                            }
                                            else
                                            {
                                                var path = EntryPath(docIndex, lineIndex, entryIndex, nameof(Entry.CurrencyId));

                                                ModelState.AddModelError(path, msg);
                                            }
                                        }
                                    }
                                }
                            }

                            // If the currency is functional, value must equal monetary value
                            if (entry.CurrencyId == settings.FunctionalCurrencyId && entry.Value != entry.MonetaryValue)
                            {
                                var currencyName = settings
                                    .Localize(settings.FunctionalCurrencyName,
                                                settings.FunctionalCurrencyName2,
                                                settings.FunctionalCurrencyName3);

                                // TODO: Use the proper field name from definition, instead of "Amount"
                                ModelState.AddModelError(EntryPath(docIndex, lineIndex, entryIndex, nameof(Entry.MonetaryValue)),
                                    _localizer["TheAmount0DoesNotMatchTheValue1EvenThoughBothIn2", entry.MonetaryValue ?? 0, entry.Value ?? 0, currencyName]);
                            }

                            if (ModelState.HasReachedMaxErrors)
                            {
                                break;
                            }
                        }

                        if (ModelState.HasReachedMaxErrors)
                        {
                            break;
                        }
                    }

                    if (ModelState.HasReachedMaxErrors)
                    {
                        break;
                    }
                }

                ///////// Attachment Validation
                if (doc.Attachments != null)
                {
                    for (var attIndex = 0; attIndex < doc.Attachments.Count; attIndex++)
                    {
                        var att = doc.Attachments[attIndex];

                        if (att.Id != 0 && att.File != null)
                        {
                            ModelState.AddModelError($"[{docIndex}].{nameof(doc.Attachments)}[{attIndex}]",
                                _localizer["Error_OnlyNewAttachmentsCanIncludeFileBytes"]);
                        }

                        if (att.Id == 0 && att.File == null)
                        {
                            ModelState.AddModelError($"[{docIndex}].{nameof(doc.Attachments)}[{attIndex}]",
                                _localizer["Error_NewAttachmentsMustIncludeFileBytes"]);
                        }

                        if (ModelState.HasReachedMaxErrors)
                        {
                            break;
                        }
                    }
                }

                if (ModelState.HasReachedMaxErrors)
                {
                    break;
                }
            }

            // No need to invoke SQL if the model state is full of errors
            if (ModelState.HasReachedMaxErrors)
            {
                return;
            }

            // SQL validation
            int remainingErrorCount = ModelState.MaxAllowedErrors - ModelState.ErrorCount;
            var sqlErrors = await _repo.Documents_Validate__Save(DefinitionId.Value, docs, top: remainingErrorCount);

            // Add errors to model state
            ModelState.AddLocalizedErrors(sqlErrors, _localizer);

            // Just in case an entry's CurrencyId or CenterId is still null and it was not 
            // captured by model validation because perhaps the field is not visible, we 
            // throw a 400 (otherwise SQL will throw an error upon save since they are NOT NULL)
            if (ModelState.IsValid)
            {
                docs.ForEach(doc =>
                {
                    doc?.Lines?.ForEach(line =>
                    {
                        line?.Entries?.ForEach(entry =>
                        {
                            if (entry?.CurrencyId == null)
                            {
                                var docIndex = doc.EntityMetadata.OriginalIndex;
                                var lineIndex = line.EntityMetadata.OriginalIndex;
                                var entryIndex = entry.EntityMetadata.OriginalIndex;

                                var entryPath = EntryPath(docIndex, lineIndex, entryIndex, nameof(Entry.CurrencyId));
                                throw new BadRequestException($"[Bug] the CurrencyId for {entryPath} was never set.");
                            }

                            if (entry?.CenterId == null)
                            {
                                var docIndex = doc.EntityMetadata.OriginalIndex;
                                var lineIndex = line.EntityMetadata.OriginalIndex;
                                var entryIndex = entry.EntityMetadata.OriginalIndex;

                                var entryPath = EntryPath(docIndex, lineIndex, entryIndex, nameof(Entry.CenterId));
                                throw new BadRequestException($"[Bug] the CenterId for {entryPath} was never set.");
                            }
                        });
                    });
                });
            }

            // Finally: Remove empty tab entries
            // Should technically be in preprocess, but it would mess up the validation then
            if (ModelState.IsValid)
            {
                docs.ForEach(doc => doc.LineDefinitionEntries?.RemoveAll(EqualsDefaultTabEntry));
            }
        }

        private string FormatSerial(int serial, string prefix, int codeWidth)
        {
            var result = serial.ToString();
            if (result.Length < codeWidth)
            {
                result = "00000000000000000".Substring(0, codeWidth - result.Length) + result;
            }

            if (!string.IsNullOrWhiteSpace(prefix))
            {
                result = prefix + result;
            }

            return result;
        }

        private string DocumentPath(int docIndex, string propName)
        {
            return $"[{docIndex}].{propName}";
        }

        private string LineDefinitionEntryPath(int docIndex, int index, string propName)
        {
            return $"[{docIndex}].{nameof(Document.LineDefinitionEntries)}[{index}].{propName}";
        }

        private string EntryPath(int docIndex, int lineIndex, int entryIndex, string propName)
        {
            return $"[{docIndex}].{nameof(Document.Lines)}[{lineIndex}].{nameof(Line.Entries)}[{entryIndex}].{propName}";
        }

        private string LinePath(int docIndex, int lineIndex, string propName)
        {
            return $"[{docIndex}].{nameof(Document.Lines)}[{lineIndex}].{propName}";
        }

        protected override async Task<List<int>> SaveExecuteAsync(List<DocumentForSave> entities, bool returnIds)
        {
            _blobsToSave = AttachmentUtilities.ExtractAttachments(entities, e => e.Attachments, AttachmentBlobName).ToList();

            // Save the documents
            var (notificationInfos, fileIdsToDelete, ids) = await _repo.Documents__SaveAndRefresh(
                DefinitionId.Value,
                documents: entities,
                returnIds: returnIds);

            _notificationInfos = notificationInfos;
            _blobsToDelete = fileIdsToDelete.Select(fileId => AttachmentBlobName(fileId)).ToList();

            // Return the new Ids
            return ids;
        }

        protected override async Task NonTransactionalSideEffectsForSave(List<DocumentForSave> entities, List<Document> data)
        {
            var block = _instrumentation.Block("hub.Notify");

            // Notify affected users
            _inboxService.NotifyInbox(TenantId, _notificationInfos);

            block.Dispose();

            // Delete the file Ids retrieved earlier if any
            if (_blobsToDelete.Any())
            {
                await _blobService.DeleteBlobsAsync(_blobsToDelete);
            }

            // Save new blobs if any
            if (_blobsToSave.Any())
            {
                await _blobService.SaveBlobsAsync(_blobsToSave);
            }
        }

        protected override async Task DeleteValidateAsync(List<int> ids)
        {
            // SQL validation
            int remainingErrorCount = ModelState.MaxAllowedErrors - ModelState.ErrorCount;
            var sqlErrors = await _repo.Documents_Validate__Delete(DefinitionId.Value, ids, top: remainingErrorCount);

            // Add errors to model state
            ModelState.AddLocalizedErrors(sqlErrors, _localizer);
        }

        protected override async Task DeleteExecuteAsync(List<int> ids)
        {
            try
            {
                var (notificationInfos, fileIdsToDelete) = await _repo.Documents__Delete(ids);

                _inboxService.NotifyInbox(TenantId, notificationInfos);

                // Delete the file Ids retrieved earlier if any
                if (fileIdsToDelete.Any())
                {
                    var blobsToDelete = fileIdsToDelete.Select(fileId => AttachmentBlobName(fileId));
                    await _blobService.DeleteBlobsAsync(blobsToDelete);
                }
            }
            catch (ForeignKeyViolationException)
            {
                var definition = Definition();
                var tenantInfo = await _repo.GetTenantInfoAsync(cancellation: default);
                var titleSingular = tenantInfo.Localize(definition.TitleSingular, definition.TitleSingular2, definition.TitleSingular3);

                throw new BadRequestException(_localizer["Error_CannotDelete0AlreadyInUse", titleSingular]);
            }
        }

        protected override ExpressionOrderBy DefaultOrderBy()
        {
            return ExpressionOrderBy.Parse($"{nameof(Document.SerialNumber)} desc");
        }

        private string AttachmentBlobName(string guid)
        {
            return $"{TenantId}/Attachments/{guid}";
        }

        public DocumentsService SetIncludeRequiredSignatures(bool val)
        {
            _includeRequiredSignaturesOverride = val;
            return this;
        }

        public DocumentsService SetDefinitionId(int definitionId)
        {
            _definitionIdOverride = definitionId;
            return this;
        }

        protected override MappingInfo ProcessDefaultMapping(MappingInfo mapping)
        {
            // Remove the attachments, since they cannot be imported in a CSV
            var attachments = mapping.CollectionProperty(nameof(DocumentForSave.Attachments));
            mapping.CollectionProperties = mapping.CollectionProperties.Where(p => p != attachments);

            // Remove the LineTemplateId and Multiplier
            var lines = mapping.CollectionProperty(nameof(Document.Lines));
            var lineTemplateId = lines.SimpleProperty(nameof(LineForSave.TemplateLineId));
            var multiplier = lines.SimpleProperty(nameof(LineForSave.Multiplier));
            lines.SimpleProperties = lines.SimpleProperties.Where(p => p != lineTemplateId && p != multiplier);

            // Fix the newly created gaps, if any
            mapping.NormalizeIndices();

            return base.ProcessDefaultMapping(mapping);
        }

        protected override ExpressionSelect ParseSelect(string select)
        {
            if (select == null)
            {
                return null;
            }

            // We provide a shorthand notation for common and huge select
            // strings, this one is usually requested from the document details
            // screen and it contains hundreds of atoms
            string shorthand = "$Details";
            ExpressionSelect result;
            if (select.Contains(shorthand))
            {
                // Use the built in expansion for shorthand
                result = _detailsSelectExpression.Clone();
                select = select.Replace(shorthand, "");

                // Add any additional atoms
                ExpressionSelect remainderExpression = base.ParseSelect(select);
                if (remainderExpression != null)
                {
                    result.AddAll(remainderExpression);
                }
            }
            else
            {
                result = base.ParseSelect(select);
            }

            return result;
        }

        private static readonly string _detailsSelect = string.Join(',', DocDetails.DocumentPaths());
        private static readonly ExpressionSelect _detailsSelectExpression = ExpressionSelect.Parse(_detailsSelect); // new SelectExpression(DocDetails.DocumentPaths().Select(a => SelectAtom.Parse(a)));
    }

    [Route("api/" + DocumentsController.BASE_ADDRESS)]
    [ApplicationController]
    public class DocumentsGenericController : FactWithIdControllerBase<Document, int>
    {
        private readonly DocumentsGenericService _service;

        public DocumentsGenericController(DocumentsGenericService service, IServiceProvider sp) : base(sp)
        {
            _service = service;
        }

        protected override FactWithIdServiceBase<Document, int> GetFactWithIdService()
        {
            return _service;
        }
    }

    public class DocumentsGenericService : FactWithIdServiceBase<Document, int>
    {
        private readonly ApplicationRepository _repo;
        private readonly IDefinitionsCache _definitionsCache;

        public DocumentsGenericService(
            ApplicationRepository repo,
            IDefinitionsCache definitionsCache,
            IServiceProvider sp) : base(sp)
        {
            _repo = repo;
            _definitionsCache = definitionsCache;
        }

        protected override IRepository GetRepository()
        {
            return _repo;
        }

        protected override async Task<IEnumerable<AbstractPermission>> UserPermissions(string action, CancellationToken cancellation)
        {
            // Get all permissions pertaining to documents
            string prefix = DocumentsController.BASE_ADDRESS;
            var permissions = (await _repo.GenericPermissionsFromCache(prefix, action, cancellation)).ToList();

            // Massage the permissions by adding definitionId = definitionId as an extra clause 
            // (since the controller will not filter the results per any specific definition Id)
            foreach (var permission in permissions.Where(e => e.View != "all"))
            {
                string definitionIdString = permission.View.Remove(0, prefix.Length).Replace("'", "''");
                if (!int.TryParse(definitionIdString, out int definitionId))
                {
                    throw new BadRequestException($"Could not parse definition Id {definitionIdString} to a valid integer");
                }

                string definitionPredicate = $"{nameof(Document.DefinitionId)} eq {definitionId}";
                if (!string.IsNullOrWhiteSpace(permission.Criteria))
                {
                    permission.Criteria = $"{definitionPredicate} and ({permission.Criteria})";
                }
                else
                {
                    permission.Criteria = definitionPredicate;
                }
            }

            // Add a special permission that lets you see the documents that were assigned to you
            permissions.AddRange(DocumentServiceUtil.HardCodedPermissions(action));

            // Return the massaged permissions
            return permissions;
        }

        protected override Query<Document> Search(Query<Document> query, GetArguments args)
        {
            // Get a map from all serial prefixes to definitionIds
            var prefixMap = _definitionsCache.GetCurrentDefinitionsIfCached()?
                .Data?.Documents? // Get document definitions for client from the cache
                .Select(e => (e.Value.Prefix, e.Key)) ?? // Select all (Prefix, DefinitionId)
                new List<(string, int)>(); // Avoiding null reference exception at all cost

            return DocumentServiceUtil.SearchImpl(query, args, prefixMap);
        }

        protected override ExpressionOrderBy DefaultOrderBy()
        {
            return ExpressionOrderBy.Parse($"{nameof(Document.PostingDate)} desc");
        }
    }

    internal class DocumentServiceUtil
    {
        /// <summary>
        /// This is needed in both the generic and specific controllers, so we move it out here
        /// </summary>
        internal static Query<Document> SearchImpl(Query<Document> query, GetArguments args, IEnumerable<(string Prefix, int DefinitionId)> prefixMap)
        {
            string search = args.Search;
            if (!string.IsNullOrWhiteSpace(search))
            {
                // IF: the search starts with the serial prefix (case insensitive) then search the serial numbers exclusively 
                var searchLower = search.Trim().ToLower();
                var (prefix, definitionId) = prefixMap.FirstOrDefault(e =>
                    !string.IsNullOrWhiteSpace(e.Prefix) &&
                    searchLower.StartsWith(e.Prefix.ToLower()) &&
                    searchLower.Length > e.Prefix.Length);

                if (definitionId != 0 && int.TryParse(searchLower.Remove(0, prefix.Length), out int serial))
                {
                    var serialNumberProp = nameof(Document.SerialNumber);
                    var definitionIdProp = nameof(Document.DefinitionId);

                    // Prepare the filter string
                    var filterString = $"{serialNumberProp} eq {serial} and {definitionIdProp} eq {definitionId}";

                    // Apply the filter
                    query = query.Filter(filterString);
                }

                // ELSE: search the memo, posting date, etc normally
                else
                {
                    search = search.Replace("'", "''"); // escape quotes by repeating them

                    var memoProp = nameof(Document.Memo);
                    var serialNumberProp = nameof(Document.SerialNumber);
                    var postingDateProp = nameof(Document.PostingDate);

                    // Prepare the filter string
                    var filterString = $"{memoProp} contains '{search}'";

                    // If the search is a number, include documents with that serial number
                    if (int.TryParse(search.Trim(), out int searchNumber))
                    {
                        filterString = $"{filterString} or {serialNumberProp} eq {searchNumber}";
                    }

                    // If the search is a date, include documents with that date
                    if (DateTime.TryParse(search.Trim(), out DateTime searchDate))
                    {
                        filterString = $"{filterString} or {postingDateProp} eq {searchDate:yyyy-MM-dd}";
                    }

                    // Apply the filter
                    query = query.Filter(ExpressionFilter.Parse(filterString));
                }
            }

            return query;
        }

        internal static IEnumerable<AbstractPermission> HardCodedPermissions(string action)
        {
            if (action == Constants.Read)
            {
                // If someone assigns the document to you, you can read it
                // and forward it to someone else, until it either gets
                // forwarded again (the second condition so that you can 
                // refresh the document immediately after forwarding)
                yield return new AbstractPermission
                {
                    View = "documents", // Not important
                    Action = Constants.Read,
                    Criteria = "AssigneeId eq me OR AssignedById eq me"
                };
            }
        }
    }
}<|MERGE_RESOLUTION|>--- conflicted
+++ resolved
@@ -22,15 +22,7 @@
 using Tellma.Services.Email;
 using Tellma.Services.MultiTenancy;
 using Tellma.Services.Sms;
-<<<<<<< HEAD
-using Microsoft.Extensions.Options;
-using Tellma.Services.EmbeddedIdentityServer;
-using Tellma.Controllers.Utiltites;
-using System.Globalization;
-using Tellma.Entities.Descriptors;
-=======
 using Tellma.Services.Utilities;
->>>>>>> 661048fb
 
 namespace Tellma.Controllers
 {
@@ -287,10 +279,7 @@
             MemoIsCommon = true,
             CurrencyIsCommon = true,
             CenterIsCommon = true,
-<<<<<<< HEAD
-=======
-
->>>>>>> 661048fb
+
             CustodianIsCommon = true,
             CustodyIsCommon = true,
             ParticipantIsCommon = true,
