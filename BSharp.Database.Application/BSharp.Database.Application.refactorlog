﻿<?xml version="1.0" encoding="utf-8"?>
<Operations Version="1.0" xmlns="http://schemas.microsoft.com/sqlserver/dac/Serialization/2012/02">
  <Operation Name="Rename Refactor" Key="7dddb7fd-91e4-452d-9ec3-44b493ea2e20" ChangeDateTime="08/28/2019 15:15:53">
    <Property Name="ElementName" Value="[dbo].[Accounts].[DefaultResponsibilityCenterId]" />
    <Property Name="ElementType" Value="SqlSimpleColumn" />
    <Property Name="ParentElementName" Value="[dbo].[Accounts]" />
    <Property Name="ParentElementType" Value="SqlTable" />
    <Property Name="NewName" Value="[ResponsibilityCenterId]" />
  </Operation>
  <Operation Name="Move Schema" Key="6c074c0d-de8c-4551-94f3-27c99fa237c1" ChangeDateTime="08/28/2019 17:27:39">
    <Property Name="ElementName" Value="[dbo].[api_Agents__Save]" />
    <Property Name="ElementType" Value="SqlProcedure" />
    <Property Name="NewSchema" Value="api" />
    <Property Name="IsNewSchemaExternal" Value="False" />
  </Operation>
  <Operation Name="Rename Refactor" Key="5af3f32a-95a7-4182-8247-4b29d42b103f" ChangeDateTime="08/28/2019 17:27:54">
    <Property Name="ElementName" Value="[api].[api_Agents__Save]" />
    <Property Name="ElementType" Value="SqlProcedure" />
    <Property Name="ParentElementName" Value="[api]" />
    <Property Name="ParentElementType" Value="SqlSchema" />
    <Property Name="NewName" Value="[Agents__Save]" />
  </Operation>
  <Operation Name="Move Schema" Key="92918d6a-0ac4-44ab-be20-2a6ef0c48573" ChangeDateTime="08/28/2019 17:28:41">
    <Property Name="ElementName" Value="[dbo].[bll_Agents_Validate__Save]" />
    <Property Name="ElementType" Value="SqlProcedure" />
    <Property Name="NewSchema" Value="bll" />
    <Property Name="IsNewSchemaExternal" Value="False" />
  </Operation>
  <Operation Name="Rename Refactor" Key="00be849e-443a-4315-8ad7-08c8cfe8299d" ChangeDateTime="08/28/2019 17:28:56">
    <Property Name="ElementName" Value="[bll].[bll_Agents_Validate__Save]" />
    <Property Name="ElementType" Value="SqlProcedure" />
    <Property Name="ParentElementName" Value="[bll]" />
    <Property Name="ParentElementType" Value="SqlSchema" />
    <Property Name="NewName" Value="[Agents_Validate__Save]" />
  </Operation>
  <Operation Name="Rename Refactor" Key="9b0eda2c-6303-449a-bc5f-a9311f42659c" ChangeDateTime="08/28/2019 14:57:32">
    <Property Name="ElementName" Value="[rpt].[MeasurementUnits]" />
    <Property Name="ElementType" Value="SqlInlineTableValuedFunction" />
    <Property Name="ParentElementName" Value="[rpt]" />
    <Property Name="ParentElementType" Value="SqlSchema" />
    <Property Name="NewName" Value="[MeasurementUnits__Select]" />
  </Operation>
  <Operation Name="Rename Refactor" Key="60001ba6-c884-43c0-b035-1085394b8aea" ChangeDateTime="08/31/2019 12:50:23">
    <Property Name="ElementName" Value="[dbo].[FK_Users__AgentId]" />
    <Property Name="ElementType" Value="SqlForeignKeyConstraint" />
    <Property Name="ParentElementName" Value="[dbo].[Users]" />
    <Property Name="ParentElementType" Value="SqlTable" />
    <Property Name="NewName" Value="[FK_Users__Id]" />
  </Operation>
  <Operation Name="Rename Refactor" Key="43efd8eb-d5b7-4f64-a3b1-02cc2ab712ce" ChangeDateTime="08/31/2019 16:01:15">
    <Property Name="ElementName" Value="[dbo].[CK_Documents__Duration]" />
    <Property Name="ElementType" Value="SqlCheckConstraint" />
    <Property Name="ParentElementName" Value="[dbo].[Documents]" />
    <Property Name="ParentElementType" Value="SqlTable" />
    <Property Name="NewName" Value="[CK_Documents__Frequency]" />
  </Operation>
<<<<<<< HEAD
  <Operation Name="Rename Refactor" Key="b8941248-f91e-4756-8ff4-ce849a0d5907" ChangeDateTime="09/03/2019 03:53:02">
    <Property Name="ElementName" Value="[dbo].[Accounts].[IsFixedResourceId]" />
    <Property Name="ElementType" Value="SqlSimpleColumn" />
    <Property Name="ParentElementName" Value="[dbo].[Accounts]" />
    <Property Name="ParentElementType" Value="SqlTable" />
    <Property Name="NewName" Value="[IsSingleResourceId]" />
  </Operation>
  <Operation Name="Rename Refactor" Key="8164c363-e73e-4dc8-a17b-9cf7ff3d2dc0" ChangeDateTime="09/03/2019 03:54:57">
    <Property Name="ElementName" Value="[dbo].[Accounts].[IsSingleResourceId]" />
    <Property Name="ElementType" Value="SqlSimpleColumn" />
    <Property Name="ParentElementName" Value="[dbo].[Accounts]" />
    <Property Name="ParentElementType" Value="SqlTable" />
    <Property Name="NewName" Value="[HasSingleResourceId]" />
  </Operation>
  <Operation Name="Rename Refactor" Key="9d25d83e-ebfc-438f-8ac9-0a5062ef43ba" ChangeDateTime="09/03/2019 03:55:12">
    <Property Name="ElementName" Value="[dbo].[Accounts].[IsSingleAgentId]" />
    <Property Name="ElementType" Value="SqlSimpleColumn" />
    <Property Name="ParentElementName" Value="[dbo].[Accounts]" />
    <Property Name="ParentElementType" Value="SqlTable" />
    <Property Name="NewName" Value="[HasSingleAgentId]" />
  </Operation>
  <Operation Name="Rename Refactor" Key="1174b54d-535d-4738-a39f-973b3aa3e1d0" ChangeDateTime="09/03/2019 16:37:38">
    <Property Name="ElementName" Value="[dbo].[ResourceInstances]" />
    <Property Name="ElementType" Value="SqlTable" />
    <Property Name="ParentElementName" Value="[dbo]" />
    <Property Name="ParentElementType" Value="SqlSchema" />
    <Property Name="NewName" Value="[ResourcePicks]" />
  </Operation>
  <Operation Name="Rename Refactor" Key="a17d230f-c8ac-45d7-9ed9-748ed4e2a2d8" ChangeDateTime="09/03/2019 16:38:07">
    <Property Name="ElementName" Value="[dbo].[ResourceInstanceList]" />
    <Property Name="ElementType" Value="SqlTableType" />
    <Property Name="ParentElementName" Value="[dbo]" />
    <Property Name="ParentElementType" Value="SqlSchema" />
    <Property Name="NewName" Value="[ResourcePickList]" />
  </Operation>
  <Operation Name="Rename Refactor" Key="a38f5bbb-8ee8-49f2-8325-e20add540580" ChangeDateTime="09/06/2019 15:24:53">
    <Property Name="ElementName" Value="[dbo].[Resources].[ValueMeasure]" />
    <Property Name="ElementType" Value="SqlSimpleColumn" />
    <Property Name="ParentElementName" Value="[dbo].[Resources]" />
    <Property Name="ParentElementType" Value="SqlTable" />
    <Property Name="NewName" Value="[PrimaryUnitTypeId]" />
  </Operation>
  <Operation Name="Rename Refactor" Key="d64453d9-6394-4536-93c3-a914a3cdf068" ChangeDateTime="09/07/2019 07:39:28">
    <Property Name="ElementName" Value="[dbo].[Resources].[UnitMoney]" />
    <Property Name="ElementType" Value="SqlSimpleColumn" />
    <Property Name="ParentElementName" Value="[dbo].[Resources]" />
    <Property Name="ParentElementType" Value="SqlTable" />
    <Property Name="NewName" Value="[UnitMonetaryValue]" />
  </Operation>
  <Operation Name="Rename Refactor" Key="d013b3d3-68ec-4818-80ea-cd004e81fd07" ChangeDateTime="09/07/2019 15:35:07">
    <Property Name="ElementName" Value="[rpt].[sp_ResourcesInstances]" />
    <Property Name="ElementType" Value="SqlProcedure" />
    <Property Name="ParentElementName" Value="[rpt]" />
    <Property Name="ParentElementType" Value="SqlSchema" />
    <Property Name="NewName" Value="[sp_ResourcesPicks]" />
=======
  <Operation Name="Rename Refactor" Key="86f91e20-6e20-42b8-8456-5da6311368e6" ChangeDateTime="09/03/2019 10:16:35">
    <Property Name="ElementName" Value="[dbo].[dal_Agents__Activate]" />
    <Property Name="ElementType" Value="SqlProcedure" />
    <Property Name="ParentElementName" Value="[dbo]" />
    <Property Name="ParentElementType" Value="SqlSchema" />
    <Property Name="NewName" Value="[Agents__Activate]" />
  </Operation>
  <Operation Name="Rename Refactor" Key="c3d80e8f-413b-4f1e-8654-bef69e72c927" ChangeDateTime="09/04/2019 16:21:39">
    <Property Name="ElementName" Value="[dbo].[dal_Roles__Activate]" />
    <Property Name="ElementType" Value="SqlProcedure" />
    <Property Name="ParentElementName" Value="[dbo]" />
    <Property Name="ParentElementType" Value="SqlSchema" />
    <Property Name="NewName" Value="[Roles__Activate]" />
  </Operation>
  <Operation Name="Rename Refactor" Key="e46919a2-d980-4fc8-9313-1618877da200" ChangeDateTime="09/04/2019 16:29:08">
    <Property Name="ElementName" Value="[dbo].[bll_Roles_Validate__Save]" />
    <Property Name="ElementType" Value="SqlProcedure" />
    <Property Name="ParentElementName" Value="[dbo]" />
    <Property Name="ParentElementType" Value="SqlSchema" />
    <Property Name="NewName" Value="[Roles_Validate__Save]" />
>>>>>>> aa9c8580
  </Operation>
</Operations><|MERGE_RESOLUTION|>--- conflicted
+++ resolved
@@ -54,7 +54,6 @@
     <Property Name="ParentElementType" Value="SqlTable" />
     <Property Name="NewName" Value="[CK_Documents__Frequency]" />
   </Operation>
-<<<<<<< HEAD
   <Operation Name="Rename Refactor" Key="b8941248-f91e-4756-8ff4-ce849a0d5907" ChangeDateTime="09/03/2019 03:53:02">
     <Property Name="ElementName" Value="[dbo].[Accounts].[IsFixedResourceId]" />
     <Property Name="ElementType" Value="SqlSimpleColumn" />
@@ -110,7 +109,7 @@
     <Property Name="ParentElementName" Value="[rpt]" />
     <Property Name="ParentElementType" Value="SqlSchema" />
     <Property Name="NewName" Value="[sp_ResourcesPicks]" />
-=======
+  </Operation>
   <Operation Name="Rename Refactor" Key="86f91e20-6e20-42b8-8456-5da6311368e6" ChangeDateTime="09/03/2019 10:16:35">
     <Property Name="ElementName" Value="[dbo].[dal_Agents__Activate]" />
     <Property Name="ElementType" Value="SqlProcedure" />
@@ -131,6 +130,5 @@
     <Property Name="ParentElementName" Value="[dbo]" />
     <Property Name="ParentElementType" Value="SqlSchema" />
     <Property Name="NewName" Value="[Roles_Validate__Save]" />
->>>>>>> aa9c8580
   </Operation>
 </Operations>