﻿<?xml version="1.0" encoding="utf-8"?>
<Project DefaultTargets="Build" xmlns="http://schemas.microsoft.com/developer/msbuild/2003" ToolsVersion="4.0">
  <Import Project="$(MSBuildExtensionsPath)\$(MSBuildToolsVersion)\Microsoft.Common.props" Condition="Exists('$(MSBuildExtensionsPath)\$(MSBuildToolsVersion)\Microsoft.Common.props')" />
  <PropertyGroup>
    <Configuration Condition=" '$(Configuration)' == '' ">Debug</Configuration>
    <Platform Condition=" '$(Platform)' == '' ">AnyCPU</Platform>
    <Name>BSharp.Database.Application</Name>
    <SchemaVersion>2.0</SchemaVersion>
    <ProjectVersion>4.1</ProjectVersion>
    <ProjectGuid>{bf2096e3-ed24-4ee1-befc-a67c3ffa38b6}</ProjectGuid>
    <DSP>Microsoft.Data.Tools.Schema.Sql.SqlAzureV12DatabaseSchemaProvider</DSP>
    <OutputType>Database</OutputType>
    <RootPath>
    </RootPath>
    <RootNamespace>BSharp</RootNamespace>
    <AssemblyName>BSharp</AssemblyName>
    <ModelCollation>1025,CI</ModelCollation>
    <DefaultFileStructure>BySchemaAndSchemaType</DefaultFileStructure>
    <DeployToDatabase>True</DeployToDatabase>
    <TargetFrameworkVersion>v4.6.1</TargetFrameworkVersion>
    <TargetLanguage>CS</TargetLanguage>
    <AppDesignerFolder>Properties</AppDesignerFolder>
    <SqlServerVerification>False</SqlServerVerification>
    <IncludeCompositeObjects>True</IncludeCompositeObjects>
    <TargetDatabaseSet>True</TargetDatabaseSet>
    <IncludeSchemaNameInFileName>True</IncludeSchemaNameInFileName>
    <GenerateCreateScript>True</GenerateCreateScript>
    <DefaultCollation>Arabic_CI_AS</DefaultCollation>
    <DefaultFilegroup>PRIMARY</DefaultFilegroup>
    <CompatibilityMode>150</CompatibilityMode>
  </PropertyGroup>
  <PropertyGroup Condition=" '$(Configuration)|$(Platform)' == 'Release|AnyCPU' ">
    <OutputPath>bin\Release\</OutputPath>
    <BuildScriptName>$(MSBuildProjectName).sql</BuildScriptName>
    <TreatWarningsAsErrors>False</TreatWarningsAsErrors>
    <DebugType>pdbonly</DebugType>
    <Optimize>true</Optimize>
    <DefineDebug>false</DefineDebug>
    <DefineTrace>true</DefineTrace>
    <ErrorReport>prompt</ErrorReport>
    <WarningLevel>4</WarningLevel>
  </PropertyGroup>
  <PropertyGroup Condition=" '$(Configuration)|$(Platform)' == 'Debug|AnyCPU' ">
    <OutputPath>bin\Debug\</OutputPath>
    <BuildScriptName>$(MSBuildProjectName).sql</BuildScriptName>
    <TreatWarningsAsErrors>false</TreatWarningsAsErrors>
    <DebugSymbols>true</DebugSymbols>
    <DebugType>full</DebugType>
    <Optimize>false</Optimize>
    <DefineDebug>true</DefineDebug>
    <DefineTrace>true</DefineTrace>
    <ErrorReport>prompt</ErrorReport>
    <WarningLevel>4</WarningLevel>
  </PropertyGroup>
  <PropertyGroup>
    <VisualStudioVersion Condition="'$(VisualStudioVersion)' == ''">11.0</VisualStudioVersion>
    <!-- Default to the v11.0 targets path if the targets file for the current VS version is not found -->
    <SSDTExists Condition="Exists('$(MSBuildExtensionsPath)\Microsoft\VisualStudio\v$(VisualStudioVersion)\SSDT\Microsoft.Data.Tools.Schema.SqlTasks.targets')">True</SSDTExists>
    <VisualStudioVersion Condition="'$(SSDTExists)' == ''">11.0</VisualStudioVersion>
  </PropertyGroup>
  <Import Condition="'$(SQLDBExtensionsRefPath)' != ''" Project="$(SQLDBExtensionsRefPath)\Microsoft.Data.Tools.Schema.SqlTasks.targets" />
  <Import Condition="'$(SQLDBExtensionsRefPath)' == ''" Project="$(MSBuildExtensionsPath)\Microsoft\VisualStudio\v$(VisualStudioVersion)\SSDT\Microsoft.Data.Tools.Schema.SqlTasks.targets" />
  <ItemGroup>
    <Folder Include="Properties" />
    <Folder Include="dbo\" />
    <Folder Include="dbo\Tables\" />
    <Folder Include="dbo\Views\" />
    <Folder Include="dbo\Functions\" />
    <Folder Include="dbo\Stored Procedures\" />
    <Folder Include="dbo\User Defined Types\" />
    <Folder Include="Security\" />
    <Folder Include="Tests" />
    <Folder Include="Provisioning" />
    <Folder Include="api" />
    <Folder Include="bll" />
    <Folder Include="dal" />
    <Folder Include="bll\Stored Procedures" />
    <Folder Include="dal\Stored Procedures" />
    <Folder Include="dal\Functions" />
    <Folder Include="api\Stored Procedures" />
    <Folder Include="api\Functions" />
    <Folder Include="rpt" />
    <Folder Include="rpt\Functions" />
    <Folder Include="rpt\Stored Procedures" />
    <Folder Include="bll\Functions" />
    <Folder Include="Mapping" />
  </ItemGroup>
  <ItemGroup>
    <Build Include="dbo\Tables\dbo.Documents.sql" />
    <Build Include="dbo\Tables\dbo.Agents.sql" />
    <Build Include="dbo\Tables\dbo.LineTypesSpecifications.sql" />
    <Build Include="dbo\Tables\dbo.Users.sql" />
    <Build Include="dbo\Tables\dbo.DocumentAssignments.sql" />
    <Build Include="dbo\Tables\dbo.DocumentLines.sql" />
    <Build Include="dbo\Tables\dbo.IfrsAccountClassifications.sql" />
    <Build Include="dbo\Tables\dbo.IfrsEntryClassifications.sql" />
    <Build Include="dbo\Tables\dbo.Reconciliation.sql" />
    <Build Include="dbo\Tables\dbo.Resources.sql" />
    <Build Include="dbo\Tables\dbo.Settings.sql" />
    <Build Include="dbo\Tables\dbo.DocumentTypes.sql" />
    <Build Include="dbo\Tables\dbo.MeasurementUnits.sql" />
    <Build Include="dbo\Tables\dbo.ExchangeRatesHistory.sql" />
    <Build Include="dbo\Tables\dbo.ResponsibilityCenters.sql" />
    <Build Include="dbo\Functions\dbo.fn_FunctionalCurrency.sql" />
    <Build Include="dbo\Functions\dbo.fn_CurrencyExchange.sql" />
    <Build Include="dbo\Functions\dbo.fi_Journal.sql" />
    <Build Include="dbo\Stored Procedures\dbo.adm_Accounts_Notes__Update.sql" />
    <Build Include="dbo\User Defined Types\dbo.ValidationErrorList.sql" />
    <Build Include="Security\api.sql" />
    <Build Include="Security\dal.sql" />
    <Build Include="dbo\User Defined Types\dbo.AgentList.sql" />
    <Build Include="dbo\User Defined Types\dbo.IndexedIdList.sql" />
    <Build Include="dbo\Tables\dbo.Translations.sql" />
    <Build Include="dbo\Stored Procedures\dbo.api_ResponsibilityCenters__Save.sql" />
    <Build Include="dbo\Stored Procedures\dbo.api_Settings__Save.sql" />
    <Build Include="dbo\User Defined Types\dbo.MeasurementUnitList.sql" />
    <Build Include="dbo\Stored Procedures\dbo.api_Agents__Activate.sql" />
    <Build Include="dbo\User Defined Types\dbo.ResponsibilityCenterList.sql" />
    <Build Include="dbo\Stored Procedures\dbo.dal_ResponsibilityCenters__Save.sql" />
    <Build Include="dbo\Stored Procedures\dbo.bll_ResponsibilityCenters_Validate__Save.sql" />
    <Build Include="dbo\User Defined Types\dbo.SettingList.sql" />
    <Build Include="dbo\User Defined Types\dbo.StringList.sql" />
    <Build Include="dbo\User Defined Types\dbo.ResourceList.sql" />
    <Build Include="dbo\User Defined Types\dbo.DocumentList.sql" />
    <Build Include="dbo\User Defined Types\dbo.DocumentWideLineList.sql" />
    <Build Include="dbo\Stored Procedures\dbo.api_Operation__SetOperatingSegment.sql" />
    <Build Include="dbo\Stored Procedures\dbo.dal_Operation__SetOperatingSegment.sql" />
    <Build Include="dbo\Functions\dbo.fe_Responsibility__FirstSibling.sql" />
    <Build Include="dbo\Tables\dbo.IfrsAccountsIfrsNotes.sql" />
    <Build Include="dbo\User Defined Types\dbo.VType.sql" />
    <None Include="Tests\00_TestMain.sql" />
    <None Include="Tests\04_IfrsConcepts.sql" />
    <None Include="Tests\03_MeasurementUnits.sql" />
    <None Include="Tests\71_Operations.sql" />
    <None Include="Tests\07_Resources.sql" />
    <None Include="Tests\05_Agents.sql" />
    <None Include="Tests\73_Places.sql" />
    <None Include="Tests\10_JournalVouchers.sql" />
    <None Include="Tests\30_HRCycle.sql" />
    <None Include="Tests\40_PurchasingCycle.sql" />
    <None Include="Tests\50_ProductionCycle.sql" />
    <None Include="Tests\60_SalesCycle.sql" />
    <None Include="Tests\21_Financing.sql" />
    <None Include="Tests\TestingToBeCleaned.sql" />
    <None Include="Provisioning\013_IfrsAccountClassifications.sql" />
    <None Include="Provisioning\04_AccountsNotes.sql" />
    <None Include="Provisioning\02_MeasurementUnits.sql" />
    <None Include="Provisioning\012_IfrsEntryClassifications.sql" />
    <PostDeploy Include="Provisioning\00_Main.sql" />
    <None Include="Provisioning\05_LineTypeSpecifications.sql" />
    <None Include="Provisioning\06_DocumentTypes.sql" />
    <Build Include="Security\bll.sql" />
    <Build Include="dbo\Tables\dbo.LineTypes.sql" />
    <Build Include="dbo\Functions\dbo.fe_EndDateTime__StartDateTime_Frequency_Duration.sql" />
    <Build Include="dbo\Stored Procedures\dbo.ui_Documents_Lines_Entries__Json.sql" />
    <None Include="dbo\Stored Procedures\dbo.bll_Documents__Fill.sql" />
    <Build Include="dbo\Functions\dbo.fw_Documents__Json.sql" />
    <Build Include="dbo\Functions\dbo.fw_TransactionLines__Json.sql" />
    <Build Include="dbo\Functions\dbo.fw_TransactionEntries__Json.sql" />
    <Build Include="dbo\User Defined Types\dbo.DocumentLineTypeList.sql" />
    <Build Include="dbo\User Defined Types\dbo.AccountList.sql" />
    <Build Include="dbo\Functions\dbo.fn_User__Language.sql" />
    <Build Include="dbo\Stored Procedures\dbo.bll_Transactions_Validate__Unpost.sql" />
    <Build Include="dbo\Tables\dbo.DocumentSignatures.sql" />
    <Build Include="dbo\Stored Procedures\dbo.dal_Documents__Unsign.sql" />
    <Build Include="dbo\Stored Procedures\dbo.api_Documents__Unsign.sql" />
    <Build Include="dbo\Stored Procedures\dbo.bll_Documents_Validate__Unsign.sql" />
    <Build Include="dbo\Functions\dbo.fi_MyWorkspace.sql" />
    <Build Include="dbo\Tables\dbo.DocumentAssignmentsHistory.sql" />
    <Build Include="dbo\Tables\dbo.Notifications.sql" />
    <Build Include="dbo\Functions\dbo.fi_MyNotifications.sql" />
    <Build Include="dbo\Tables\dbo.Roles.sql" />
    <Build Include="dbo\Tables\dbo.Permissions.sql" />
    <Build Include="dbo\Tables\dbo.Views.sql" />
    <Build Include="dbo\User Defined Types\dbo.RoleList.sql" />
    <Build Include="dbo\User Defined Types\dbo.PermissionList.sql" />
    <Build Include="dbo\Stored Procedures\dbo.api_Roles__Save.sql" />
    <Build Include="dbo\Stored Procedures\dbo.api_Roles__Activate.sql" />
    <Build Include="dbo\User Defined Types\dbo.ViewList.sql" />
    <Build Include="dbo\Stored Procedures\dbo.dal_Views__Activate.sql" />
    <Build Include="dbo\Stored Procedures\dbo.bll_Views_Validate__Save.sql" />
    <Build Include="dbo\Stored Procedures\dbo.api_Views__Activate.sql" />
    <Build Include="dbo\Stored Procedures\dbo.api_Views__Save.sql" />
    <Build Include="dbo\Stored Procedures\dbo.dal_Views__Save.sql" />
    <Build Include="dbo\Tables\dbo.DocumentLineEntries.sql" />
    <Build Include="dbo\User Defined Types\dbo.DocumentLineEntryList.sql" />
    <Build Include="dbo\Tables\dbo.RoleMemberships.sql" />
    <Build Include="dbo\Tables\dbo.Accounts.sql" />
    <Build Include="dbo\Stored Procedures\dbo.rpt_WSI_RawMaterials.sql" />
    <Build Include="dbo\Stored Procedures\dbo.rpt_WSI_RM_FastMovement.sql" />
    <Build Include="dbo\Stored Procedures\dbo.rpt_WSI_MerchandiseInTransit.sql" />
    <Build Include="dbo\Stored Procedures\dbo.rpt_WSI_FinishedGoods_ResourceBased.sql" />
    <Build Include="dbo\Stored Procedures\dbo.rpt_WSI_FinishedGoods_AccountBased.sql" />
    <Build Include="dbo\Stored Procedures\dbo.rpt_ConsumablesServices.sql" />
    <Build Include="dbo\Tables\dbo.AgentRelations.sql" />
    <Build Include="dbo\Tables\dbo.TemplateLines.sql" />
    <Build Include="dbo\Views\dbo.Employees.sql" />
    <Build Include="dbo\Functions\dbo.fi_Agents.sql" />
    <Build Include="dbo\Views\dbo.InventoriesFact.sql" />
    <Build Include="dbo\Stored Procedures\dbo.rpt_NegativeInventories.sql" />
    <Build Include="dbo\Stored Procedures\dbo.rpt_ERCA__VAT_SalesDetails.sql" />
    <Build Include="dbo\Stored Procedures\dbo.rpt_ERCA__VAT_SalesSummary.sql" />
    <Build Include="dbo\Stored Procedures\dbo.rpt_AssetRegister.sql" />
    <Build Include="dbo\Stored Procedures\dbo.rpt_BankAccountBalances.sql" />
    <Build Include="dbo\Stored Procedures\dbo.rpt_BankBalances.sql" />
    <Build Include="dbo\Stored Procedures\dbo.rpt_ERCA__EmploymentIncomeTax.sql" />
    <Build Include="dbo\Stored Procedures\dbo.rpt_ERCA__VAT_PurchasesSummary.sql" />
    <Build Include="dbo\Stored Procedures\dbo.rpt_ERCA__WitholdingTaxOnPayment.sql" />
    <Build Include="dbo\Stored Procedures\dbo.rpt_Paysheet.sql" />
    <Build Include="dbo\Stored Procedures\dbo.rpt_BankAccount__Statement.sql" />
    <Build Include="dbo\Tables\dbo.ProductCategories.sql" />
    <Build Include="dbo\User Defined Types\dbo.ProductCategoryList.sql" />
    <Build Include="dbo\Stored Procedures\dbo.api_ProductCategories__Save.sql" />
    <Build Include="dbo\Tables\dbo.IfrsDisclosureDetails.sql" />
    <Build Include="dbo\Functions\dbo.fi_IfrsDisclosureDetails.sql" />
    <Build Include="dbo\Tables\dbo.IfrsConcepts.sql" />
    <Build Include="dbo\Tables\dbo.IfrsDisclosures.sql" />
    <Build Include="dbo\User Defined Types\dbo.IfrsDisclosureDetailList.sql" />
    <Build Include="dbo\Stored Procedures\dbo.adm_Tree__Organize.sql" />
    <Build Include="dbo\Stored Procedures\dbo.api_ProductCategories__Delete.sql" />
    <Build Include="dbo\Stored Procedures\dbo.api_ProductCategories__Select.sql" />
    <Build Include="dbo\Views\dbo.DocumentLineEntriesDetailsView.sql" />
    <Build Include="dbo\Views\dbo.AccountsBalancesView.sql" />
    <Build Include="dbo\Tables\dbo.ResourcePicks.sql" />
    <Build Include="dbo\Views\dbo.TransactionsEntriesSummaryView.sql" />
    <Build Include="dbo\User Defined Types\dbo.DocumentLineList.sql" />
    <Build Include="dbo\Stored Procedures\dbo.bll_DocumentWideLines__Unpivot.sql" />
    <Build Include="dbo\Tables\dbo.DocumentStatesHistory.sql" />
    <Build Include="dbo\Tables\dbo.VoucherBooklets.sql" />
    <Build Include="dbo\Tables\dbo.Workflows.sql" />
    <Build Include="dbo\Tables\dbo.WorkflowSignatures.sql" />
    <Build Include="dbo\Tables\dbo.VoucherTypes.sql" />
    <Build Include="dbo\User Defined Types\dbo.IdWithStateList.sql" />
    <Build Include="dbo\Tables\dbo.Plans.sql" />
    <Build Include="dbo\Tables\dbo.ResourceLookup1s.sql" />
    <Build Include="dbo\Stored Procedures\dbo.rpt_Production__Actual_vs_Planned.sql" />
    <Build Include="dbo\Functions\dbo.fn_MeasurementUnitRatio.sql" />
    <Build Include="dbo\Stored Procedures\dbo.dal_ResourceLookups1__Save.sql" />
    <Build Include="dbo\User Defined Types\dbo.ResourceLookupList.sql" />
    <Build Include="dbo\Stored Procedures\dbo.bll_ResourceLookup1s_Validate__Save.sql" />
    <Build Include="dbo\Stored Procedures\dbo.api_ResourceLooup1s__Save.sql" />
    <Build Include="dbo\Stored Procedures\dbo.api_ResourceLookup1s__Activate.sql" />
    <Build Include="dbo\Stored Procedures\dbo.dal_ResourceLookup1s__Activate.sql" />
    <Build Include="dbo\Tables\dbo.ResourceTypes.sql" />
    <Build Include="dbo\Stored Procedures\dbo.bll_SalesOrderLines__Price.sql" />
    <Build Include="dbo\Stored Procedures\dbo.bll_SalesOrder__Discount.sql" />
    <Build Include="dbo\User Defined Types\dbo.IdList.sql" />
    <Build Include="dbo\Stored Procedures\dbo.dal_ResourceLookup1s__Delete.sql" />
    <Build Include="dbo\Stored Procedures\dbo.api_ResourceLookup1s__Delete.sql" />
    <Build Include="api\Stored Procedures\api.IfrsDisclosureDetails__Save.sql" />
    <Build Include="dal\Stored Procedures\dal.OnConnect.sql" />
    <Build Include="api\Stored Procedures\api.IfrsConcepts__Activate.sql" />
    <Build Include="dal\Stored Procedures\dal.IfrsConcepts__Activate.sql" />
    <Build Include="dal\Stored Procedures\dal.IfrsDisclosureDetails__Save.sql" />
    <Build Include="api\Stored Procedures\api.MeasurementUnits__Activate.sql" />
    <Build Include="api\Stored Procedures\api.MeasurementUnits__Delete.sql" />
    <Build Include="api\Stored Procedures\api.MeasurementUnits__Save.sql" />
    <Build Include="api\Stored Procedures\api.MeasurementUnits__Select.sql" />
    <Build Include="dal\Stored Procedures\dal.MeasurementUnits__Activate.sql" />
    <Build Include="dal\Stored Procedures\dal.MeasurementUnits__Delete.sql" />
    <Build Include="dal\Stored Procedures\dal.MeasurementUnits__Save.sql" />
    <Build Include="bll\Stored Procedures\bll.MeasurementUnits_Validate__Delete.sql" />
    <Build Include="bll\Stored Procedures\bll.MeasurementUnits_Validate__Save.sql" />
    <Build Include="dbo\Tables\dbo.AgentRelationTypes.sql" />
    <Build Include="api\Stored Procedures\api.Documents__Save.sql" />
    <Build Include="bll\Stored Procedures\bll.Documents_Validate__Save.sql" />
    <Build Include="dal\Stored Procedures\dal.Documents__Save.sql" />
    <Build Include="api\Stored Procedures\api.Documents__Sign.sql" />
    <Build Include="dal\Stored Procedures\dal.Documents__Sign.sql" />
    <Build Include="bll\Stored Procedures\bll.Documents_Ready__Select.sql" />
    <Build Include="dal\Stored Procedures\dal.Documents_State__Update.sql" />
    <Build Include="dbo\Functions\dbo.fi_NormalizedJournal.sql" />
    <Build Include="dal\Stored Procedures\dal.Settings__Save.sql" />
    <Build Include="bll\Stored Procedures\bll.IfrsDisclosureDetails_Validate__Save.sql" />
    <Build Include="dbo\User Defined Types\dbo.DocumentRoleList.sql" />
    <Build Include="api\Stored Procedures\api.Documents__Assign.sql" />
    <Build Include="dal\Stored Procedures\dal.Action_Views__Permissions.sql" />
    <Build Include="dal\Stored Procedures\dal.Documents__Assign.sql" />
    <Build Include="bll\Stored Procedures\bll.Documents_Validate__Assign.sql" />
    <Build Include="bll\Stored Procedures\bll.Documents_Validate__Sign.sql" />
    <Build Include="bll\Stored Procedures\bll.Documents_State_Role__MissingSignatures.sql" />
    <Build Include="Security\rpt.sql" />
    <Build Include="rpt\Functions\rpt.MeasurementUnits__Select.sql" />
    <Build Include="rpt\Stored Procedures\rpt.sp_TrialBalance.sql" />
    <Build Include="rpt\Stored Procedures\rpt.sp_Ifrs.sql" />
    <Build Include="rpt\Functions\dbo.rpt_Account__Statement.sql" />
    <Build Include="rpt\Functions\rpt.Documents.sql" />
    <Build Include="rpt\Functions\rpt.Document__Signatures.sql" />
    <Build Include="bll\Functions\bll.fn_Document_Criteria__Satisfied.sql" />
    <Build Include="rpt\Functions\rpt.Documents_ToState_Roles__Missing.sql" />
    <Build Include="rpt\Functions\rpt.Documents_ToState_Roles__MissingConditional.sql" />
    <Build Include="rpt\Functions\rpt.DocumentsWithNoDefinedWorkflows.sql" />
    <Build Include="rpt\Functions\rpt.Resources.sql" />
    <Build Include="dal\Stored Procedures\dal.Resources__Save.sql" />
    <Build Include="dal\Stored Procedures\dal.Resources__Delete.sql" />
    <Build Include="api\Stored Procedures\api.Resources__Save.sql" />
    <Build Include="api\Stored Procedures\api.Resources__Delete.sql" />
    <Build Include="bll\Stored Procedures\bll.Resources_Validate__Delete.sql" />
    <Build Include="dbo\User Defined Types\dbo.ResourcePickList.sql" />
    <Build Include="bll\Stored Procedures\bll.Resources_Validate__Save.sql" />
    <Build Include="dal\Stored Procedures\dal.Agents__Save.sql" />
    <Build Include="rpt\Stored Procedures\rpt.sp_ResourcesPicks.sql" />
    <Build Include="dbo\User Defined Types\dbo.IndexedImageIdList.sql" />
    <Build Include="dal\Stored Procedures\dal.Roles__Save.sql" />
    <Build Include="dal\Stored Procedures\dal.Accounts__Save.sql" />
    <Build Include="dal\Stored Procedures\dal.Accounts__Activate.sql" />
    <Build Include="dbo\Tables\dbo.IfrsStatements.sql" />
    <Build Include="dbo\Tables\dbo.AccountsDisclosures.sql" />
    <Build Include="dal\Stored Procedures\dal.GetUserPermissions.sql" />
    <Build Include="dal\Stored Procedures\dal.Users__SetExternalIdByUserId.sql" />
    <Build Include="dal\Stored Procedures\dal.Users__SetEmailByUserId.sql" />
    <Build Include="dal\Stored Procedures\dal.AddUserPermissionsVersion.sql" />
    <Build Include="dal\Stored Procedures\dal.GetUserPermissionsVersion.sql" />
    <Build Include="dal\Stored Procedures\dal.Users__SaveSettings.sql" />
    <Build Include="dbo\Tables\dbo.UserSettings.sql" />
    <Build Include="dal\Stored Procedures\dal.Users__SettingsForClient.sql" />
    <Build Include="Mapping\MeasurementUnits__AsQuery.sql" />
    <Build Include="Mapping\MeasurementUnits.sql" />
    <Build Include="Mapping\Users__AsQuery.sql" />
    <Build Include="dbo\User Defined Types\dbo.UserList.sql" />
    <Build Include="Mapping\Users.sql" />
    <Build Include="bll\Stored Procedures\bll.Users_Validate__Save.sql" />
    <Build Include="bll\Stored Procedures\bll.DocumentLineEntries__Fill.sql" />
    <Build Include="api\Stored Procedures\api.Agents__Save.sql" />
    <Build Include="bll\Stored Procedures\bll.Agents_Validate__Save.sql" />
    <Build Include="bll\Stored Procedures\bll.Resources__Fill.sql" />
    <Build Include="dbo\User Defined Types\dbo.RoleMembershipList.sql" />
    <Build Include="dal\Stored Procedures\dal.Roles__Activate.sql" />
    <Build Include="bll\Stored Procedures\bll.Roles_Validate__Save.sql" />
    <Build Include="bll\Stored Procedures\bll.Roles_Validate__Delete.sql" />
    <Build Include="dal\Stored Procedures\dal.Agents__Activate.sql" />
    <Build Include="dal\Stored Procedures\dal.Agents__Delete.sql" />
    <Build Include="dal\Stored Procedures\dal.Blobs__Delete.sql" />
    <Build Include="dal\Stored Procedures\dal.Blobs__Get.sql" />
    <Build Include="dal\Stored Procedures\dal.Blobs__Save.sql" />
    <Build Include="dal\Stored Procedures\dal.Roles__Delete.sql" />
    <Build Include="dal\Stored Procedures\dal.Users__Delete.sql" />
    <Build Include="dal\Stored Procedures\dal.Users__Save.sql" />
    <Build Include="bll\Stored Procedures\bll.Agents_Validate__Delete.sql" />
    <Build Include="bll\Stored Procedures\bll.Users_Validate__Delete.sql" />
    <Build Include="dbo\Tables\dbo.Blobs.sql" />
    <Build Include="Mapping\Agents.sql" />
    <Build Include="Mapping\Agents__AsQuery.sql" />
    <Build Include="Mapping\Roles.sql" />
    <Build Include="Mapping\Roles__AsQuery.sql" />
    <Build Include="dbo\Tables\dbo.ResourceClassifications.sql" />
    <Build Include="Mapping\ProductCategories.sql" />
    <Build Include="Mapping\ProductCategories__AsQuery.sql" />
    <Build Include="bll\Stored Procedures\bll.ProductCategories_Validate__Save.sql" />
    <Build Include="dal\Stored Procedures\dal.ProductCategories__Save.sql" />
    <Build Include="dal\Stored Procedures\dal.ProductCategories__Delete.sql" />
    <Build Include="dal\Stored Procedures\dal.ProductCategories__DeleteWithDescendants.sql" />
    <Build Include="bll\Stored Procedures\bll.ProductCategories_Validate__Delete.sql" />
    <Build Include="bll\Stored Procedures\bll.ProductCategories_Validate__DeleteWithDescendants.sql" />
    <Build Include="dal\Stored Procedures\dal.ProductCategories__Activate.sql" />
    <Build Include="dbo\Tables\dbo.AccountClassifications.sql" />
<<<<<<< HEAD
=======
    <Build Include="dbo\Tables\dbo.ResourceDefinitions.sql" />
>>>>>>> b6563386
  </ItemGroup>
  <ItemGroup>
    <None Include="Tests\11_Financing.sql" />
    <None Include="Tests\12_ManualMisc.sql" />
    <None Include="Provisioning\07_AccountSpecifications.sql" />
    <None Include="BSharp.publish.xml" />
    <None Include="Provisioning\01_IfrsConcepts.sql" />
    <None Include="Provisioning\011_IfrsDisclosures.sql" />
    <None Include="Tests\72_ProductCategories.sql" />
    <None Include="Dev.publish.xml" />
    <None Include="Tests\01_RolesPermissions.sql" />
    <None Include="Tests\02_Workflows.sql" />
    <None Include="Tests\08_Accounts.sql" />
    <None Include="Tests\06_ResponsibilityCenters.sql" />
    <None Include="Tests\12_Purchasing.sql" />
    <None Include="Tests\14_Sales.sql" />
    <None Include="IntegrationTests.publish.xml" />
    <None Include="BSharp.Database.Application.publish.xml" />
  </ItemGroup>
  <ItemGroup>
    <SqlCmdVariable Include="DeployEmail">
      <DefaultValue>support@banan-it.com</DefaultValue>
      <Value>$(SqlCmdVar__1)</Value>
    </SqlCmdVariable>
    <SqlCmdVariable Include="FunctionalCurrency">
      <DefaultValue>ETB</DefaultValue>
      <Value>$(SqlCmdVar__4)</Value>
    </SqlCmdVariable>
    <SqlCmdVariable Include="PrimaryLanguageId">
      <DefaultValue>en</DefaultValue>
      <Value>$(SqlCmdVar__3)</Value>
    </SqlCmdVariable>
    <SqlCmdVariable Include="ShortCompanyName">
      <DefaultValue>ACME International</DefaultValue>
      <Value>$(SqlCmdVar__2)</Value>
    </SqlCmdVariable>
  </ItemGroup>
  <ItemGroup>
    <ArtifactReference Include="$(DacPacRootPath)\Extensions\Microsoft\SQLDB\Extensions\SqlServer\AzureV12\SqlSchemas\master.dacpac">
      <HintPath>$(DacPacRootPath)\Extensions\Microsoft\SQLDB\Extensions\SqlServer\AzureV12\SqlSchemas\master.dacpac</HintPath>
      <SuppressMissingDependenciesErrors>False</SuppressMissingDependenciesErrors>
      <DatabaseVariableLiteralValue>master</DatabaseVariableLiteralValue>
    </ArtifactReference>
  </ItemGroup>
  <ItemGroup>
    <RefactorLog Include="BSharp.Database.Application.refactorlog" />
  </ItemGroup>
</Project><|MERGE_RESOLUTION|>--- conflicted
+++ resolved
@@ -354,10 +354,7 @@
     <Build Include="bll\Stored Procedures\bll.ProductCategories_Validate__DeleteWithDescendants.sql" />
     <Build Include="dal\Stored Procedures\dal.ProductCategories__Activate.sql" />
     <Build Include="dbo\Tables\dbo.AccountClassifications.sql" />
-<<<<<<< HEAD
-=======
     <Build Include="dbo\Tables\dbo.ResourceDefinitions.sql" />
->>>>>>> b6563386
   </ItemGroup>
   <ItemGroup>
     <None Include="Tests\11_Financing.sql" />
