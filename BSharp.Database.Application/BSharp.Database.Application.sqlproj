--- conflicted
+++ resolved
@@ -466,14 +466,11 @@
     <Build Include="api\Stored Procedures\api.Settings__Save.sql" />
     <Build Include="bll\Stored Procedures\bll.WideLines__Unpivot.sql" />
     <Build Include="bll\Stored Procedures\bll.LineDefinitionEntries__Pivot.sql" />
-<<<<<<< HEAD
-    <Build Include="dbo\Tables\dbo.ContractTypes.sql" />
-=======
     <Build Include="dal\Stored Procedures\dal.EntryClassifications__Delete.sql" />
     <Build Include="dal\Stored Procedures\dal.EntryClassifications__DeleteWithDescendants.sql" />
     <Build Include="bll\Stored Procedures\bll.EntryClassifications_Validate__Delete.sql" />
     <Build Include="bll\Stored Procedures\bll.EntryClassifications_Validate__DeleteWithDescendants.sql" />
->>>>>>> 29273c56
+    <Build Include="dbo\Tables\dbo.ContractTypes.sql" />
   </ItemGroup>
   <ItemGroup>
     <None Include="Tests\12_ManualMisc.sql" />
