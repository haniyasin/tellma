﻿<?xml version="1.0" encoding="utf-8"?>
<Project DefaultTargets="Build" xmlns="http://schemas.microsoft.com/developer/msbuild/2003" ToolsVersion="4.0">
  <Import Project="$(MSBuildExtensionsPath)\$(MSBuildToolsVersion)\Microsoft.Common.props" Condition="Exists('$(MSBuildExtensionsPath)\$(MSBuildToolsVersion)\Microsoft.Common.props')" />
  <PropertyGroup>
    <Configuration Condition=" '$(Configuration)' == '' ">Debug</Configuration>
    <Platform Condition=" '$(Platform)' == '' ">AnyCPU</Platform>
    <Name>BSharp.Database.Application</Name>
    <SchemaVersion>2.0</SchemaVersion>
    <ProjectVersion>4.1</ProjectVersion>
    <ProjectGuid>{bf2096e3-ed24-4ee1-befc-a67c3ffa38b6}</ProjectGuid>
    <DSP>Microsoft.Data.Tools.Schema.Sql.SqlAzureV12DatabaseSchemaProvider</DSP>
    <OutputType>Database</OutputType>
    <RootPath>
    </RootPath>
    <RootNamespace>BSharp</RootNamespace>
    <AssemblyName>BSharp</AssemblyName>
    <ModelCollation>1025,CI</ModelCollation>
    <DefaultFileStructure>BySchemaAndSchemaType</DefaultFileStructure>
    <DeployToDatabase>True</DeployToDatabase>
    <TargetFrameworkVersion>v4.6.1</TargetFrameworkVersion>
    <TargetLanguage>CS</TargetLanguage>
    <AppDesignerFolder>Properties</AppDesignerFolder>
    <SqlServerVerification>False</SqlServerVerification>
    <IncludeCompositeObjects>True</IncludeCompositeObjects>
    <TargetDatabaseSet>True</TargetDatabaseSet>
    <IncludeSchemaNameInFileName>True</IncludeSchemaNameInFileName>
    <GenerateCreateScript>True</GenerateCreateScript>
    <DefaultCollation>Arabic_CI_AS</DefaultCollation>
    <DefaultFilegroup>PRIMARY</DefaultFilegroup>
    <CompatibilityMode>150</CompatibilityMode>
  </PropertyGroup>
  <PropertyGroup Condition=" '$(Configuration)|$(Platform)' == 'Release|AnyCPU' ">
    <OutputPath>bin\Release\</OutputPath>
    <BuildScriptName>$(MSBuildProjectName).sql</BuildScriptName>
    <TreatWarningsAsErrors>False</TreatWarningsAsErrors>
    <DebugType>pdbonly</DebugType>
    <Optimize>true</Optimize>
    <DefineDebug>false</DefineDebug>
    <DefineTrace>true</DefineTrace>
    <ErrorReport>prompt</ErrorReport>
    <WarningLevel>4</WarningLevel>
  </PropertyGroup>
  <PropertyGroup Condition=" '$(Configuration)|$(Platform)' == 'Debug|AnyCPU' ">
    <OutputPath>bin\Debug\</OutputPath>
    <BuildScriptName>$(MSBuildProjectName).sql</BuildScriptName>
    <TreatWarningsAsErrors>false</TreatWarningsAsErrors>
    <DebugSymbols>true</DebugSymbols>
    <DebugType>full</DebugType>
    <Optimize>false</Optimize>
    <DefineDebug>true</DefineDebug>
    <DefineTrace>true</DefineTrace>
    <ErrorReport>prompt</ErrorReport>
    <WarningLevel>4</WarningLevel>
  </PropertyGroup>
  <PropertyGroup>
    <VisualStudioVersion Condition="'$(VisualStudioVersion)' == ''">11.0</VisualStudioVersion>
    <!-- Default to the v11.0 targets path if the targets file for the current VS version is not found -->
    <SSDTExists Condition="Exists('$(MSBuildExtensionsPath)\Microsoft\VisualStudio\v$(VisualStudioVersion)\SSDT\Microsoft.Data.Tools.Schema.SqlTasks.targets')">True</SSDTExists>
    <VisualStudioVersion Condition="'$(SSDTExists)' == ''">11.0</VisualStudioVersion>
  </PropertyGroup>
  <Import Condition="'$(SQLDBExtensionsRefPath)' != ''" Project="$(SQLDBExtensionsRefPath)\Microsoft.Data.Tools.Schema.SqlTasks.targets" />
  <Import Condition="'$(SQLDBExtensionsRefPath)' == ''" Project="$(MSBuildExtensionsPath)\Microsoft\VisualStudio\v$(VisualStudioVersion)\SSDT\Microsoft.Data.Tools.Schema.SqlTasks.targets" />
  <ItemGroup>
    <Folder Include="Properties" />
    <Folder Include="dbo\" />
    <Folder Include="dbo\Tables\" />
    <Folder Include="dbo\Views\" />
    <Folder Include="dbo\Functions\" />
    <Folder Include="dbo\Stored Procedures\" />
    <Folder Include="dbo\User Defined Types\" />
    <Folder Include="Security\" />
    <Folder Include="Tests" />
    <Folder Include="Provisioning" />
    <Folder Include="api" />
    <Folder Include="bll" />
    <Folder Include="dal" />
    <Folder Include="bll\Stored Procedures" />
    <Folder Include="dal\Stored Procedures" />
    <Folder Include="api\Stored Procedures" />
    <Folder Include="api\Functions" />
  </ItemGroup>
  <ItemGroup>
    <Build Include="dbo\Tables\dbo.Documents.sql" />
    <Build Include="dbo\Tables\dbo.Agents.sql" />
    <Build Include="dbo\Tables\dbo.LineTypesSpecifications.sql" />
    <Build Include="dbo\Tables\dbo.Users.sql" />
    <Build Include="dbo\Tables\dbo.DocumentAssignments.sql" />
    <Build Include="dbo\Tables\dbo.DocumentLines.sql" />
    <Build Include="dbo\Tables\dbo.IfrsAccounts.sql" />
    <Build Include="dbo\Tables\dbo.IfrsNotes.sql" />
    <Build Include="dbo\Tables\dbo.Reconciliation.sql" />
    <Build Include="dbo\Tables\dbo.Resources.sql" />
    <Build Include="dbo\Tables\dbo.Settings.sql" />
    <Build Include="dbo\Tables\dbo.DocumentTypes.sql" />
    <Build Include="dbo\Tables\dbo.MeasurementUnits.sql" />
    <Build Include="dbo\Tables\dbo.ExchangeRatesHistory.sql" />
    <Build Include="dbo\Tables\dbo.ResponsibilityCenters.sql" />
    <Build Include="dbo\Functions\dbo.fn_FunctionalCurrency.sql" />
    <Build Include="dbo\Functions\dbo.fn_CurrencyExchange.sql" />
    <Build Include="dbo\Functions\dbo.fi_JournalDetails.sql" />
    <Build Include="dbo\Stored Procedures\dbo.api_Transactions__Post.sql" />
    <Build Include="dbo\Stored Procedures\dbo.rpt_TrialBalance.sql" />
    <Build Include="dbo\Stored Procedures\dbo.api_Documents__Assign.sql" />
    <Build Include="dbo\Stored Procedures\dbo.adm_Accounts_Notes__Update.sql" />
    <Build Include="dbo\Stored Procedures\dbo.rpt_Ifrs.sql" />
    <Build Include="dbo\Stored Procedures\dbo.dal_Accounts__Activate.sql" />
    <Build Include="dbo\User Defined Types\dbo.ValidationErrorList.sql" />
    <Build Include="Security\api.sql" />
    <Build Include="Security\dal.sql" />
    <Build Include="dbo\User Defined Types\dbo.AgentList.sql" />
    <Build Include="dbo\Stored Procedures\dbo.api_Agents__Save.sql" />
    <Build Include="dbo\User Defined Types\dbo.IndexedIdList.sql" />
    <Build Include="dbo\Tables\dbo.Translations.sql" />
    <Build Include="dbo\Stored Procedures\dbo.api_ResponsibilityCenters__Save.sql" />
    <Build Include="dbo\Stored Procedures\dbo.api_Resources__Save.sql" />
    <Build Include="dbo\Stored Procedures\dbo.api_Settings__Save.sql" />
    <Build Include="dbo\User Defined Types\dbo.MeasurementUnitList.sql" />
    <Build Include="dbo\Stored Procedures\dbo.dal_Agents__Save.sql" />
    <Build Include="dbo\Stored Procedures\dbo.bll_Agents_Validate__Save.sql" />
    <Build Include="dbo\Stored Procedures\dbo.api_Agents__Activate.sql" />
    <Build Include="dbo\Stored Procedures\dbo.dal_Agents__Activate.sql" />
    <Build Include="dbo\User Defined Types\dbo.ResponsibilityCenterList.sql" />
    <Build Include="dbo\Stored Procedures\dbo.dal_ResponsibilityCenters__Save.sql" />
    <Build Include="dbo\Stored Procedures\dbo.bll_ResponsibilityCenters_Validate__Save.sql" />
    <Build Include="dbo\Stored Procedures\dbo.dal_Settings__Save.sql" />
    <Build Include="dbo\User Defined Types\dbo.SettingList.sql" />
    <Build Include="dbo\User Defined Types\dbo.StringList.sql" />
    <Build Include="dbo\Stored Procedures\dbo.bll_IfrsDisclosureDetails_Validate__Save.sql" />
    <Build Include="dbo\User Defined Types\dbo.ResourceList.sql" />
    <Build Include="dbo\Stored Procedures\dbo.dal_Resources__Save.sql" />
    <Build Include="dbo\Stored Procedures\dbo.bll_Resources_Validate__Save.sql" />
    <Build Include="dbo\User Defined Types\dbo.DocumentList.sql" />
    <Build Include="dbo\User Defined Types\dbo.DocumentWideLineList.sql" />
    <Build Include="dbo\Stored Procedures\dbo.bll_Transactions_Validate__Post.sql" />
    <Build Include="dbo\Stored Procedures\dbo.api_Operation__SetOperatingSegment.sql" />
    <Build Include="dbo\Stored Procedures\dbo.dal_Operation__SetOperatingSegment.sql" />
    <Build Include="dbo\Functions\dbo.fe_Responsibility__FirstSibling.sql" />
    <Build Include="dbo\Tables\dbo.IfrsAccountsIfrsNotes.sql" />
    <Build Include="dbo\User Defined Types\dbo.VType.sql" />
    <None Include="Tests\00_TestMain.sql" />
    <None Include="Tests\01_IfrsConcepts.sql" />
    <None Include="Tests\02_MeasurementUnits.sql" />
    <None Include="Tests\03_Operations.sql" />
    <None Include="Tests\04_Resources.sql" />
    <None Include="Tests\05_Agents.sql" />
    <None Include="Tests\05_Places.sql" />
    <None Include="Tests\10_Documents.sql" />
    <None Include="Tests\30_HRCycle.sql" />
    <None Include="Tests\40_PurchasingCycle.sql" />
    <None Include="Tests\50_ProductionCycle.sql" />
    <None Include="Tests\60_SalesCycle.sql" />
    <None Include="Tests\11W_Financing.sql" />
    <None Include="Tests\TestingToBeCleaned.sql" />
    <None Include="Provisioning\02_Accounts.sql" />
    <None Include="Provisioning\04_AccountsNotes.sql" />
    <None Include="Provisioning\08_MeasurementUnits.sql" />
    <None Include="Provisioning\012_IfrsNotes.sql" />
    <PostDeploy Include="Provisioning\00_Main.sql" />
    <None Include="Provisioning\05_LineTypeSpecifications.sql" />
    <None Include="Provisioning\06_DocumentTypes.sql" />
    <Build Include="Security\bll.sql" />
    <Build Include="dbo\Tables\dbo.LineTypes.sql" />
    <Build Include="dbo\Functions\dbo.fe_EndDateTime__StartDateTime_Frequency_Duration.sql" />
    <Build Include="dbo\Stored Procedures\dbo.ui_Documents_Lines_Entries__Json.sql" />
    <None Include="dbo\Stored Procedures\dbo.bll_Documents__Fill.sql" />
    <Build Include="dbo\Functions\dbo.fw_Documents__Json.sql" />
    <Build Include="dbo\Functions\dbo.fw_TransactionLines__Json.sql" />
    <Build Include="dbo\Functions\dbo.fw_TransactionEntries__Json.sql" />
    <Build Include="dbo\User Defined Types\dbo.DocumentLineTypeList.sql" />
    <Build Include="dbo\User Defined Types\dbo.AccountList.sql" />
    <Build Include="dbo\Functions\dbo.fn_User__Language.sql" />
    <Build Include="dbo\User Defined Types\dbo.LocalUserList.sql" />
    <Build Include="dbo\Stored Procedures\dbo.bll_Documents_Validate__Assign.sql" />
    <Build Include="dbo\Stored Procedures\dbo.dal_Documents__Assign.sql" />
    <Build Include="dbo\Stored Procedures\dbo.bll_Transactions_Validate__Unpost.sql" />
    <Build Include="dbo\Tables\dbo.DocumentSignatures.sql" />
    <Build Include="dbo\Stored Procedures\dbo.dal_Documents__Unsign.sql" />
    <Build Include="dbo\Stored Procedures\dbo.api_Documents__Unsign.sql" />
    <Build Include="dbo\Stored Procedures\dbo.bll_Documents_Validate__Unsign.sql" />
    <Build Include="dbo\Functions\dbo.fi_MyWorkspace.sql" />
    <Build Include="dbo\Tables\dbo.DocumentAssignmentsHistory.sql" />
    <Build Include="dbo\Tables\dbo.Notifications.sql" />
    <Build Include="dbo\Functions\dbo.fi_MyNotifications.sql" />
    <Build Include="dbo\Functions\dbo.fi_Document__Assignments.sql" />
    <Build Include="dbo\Functions\dbo.fi_Document__Signatures.sql" />
    <Build Include="dbo\Tables\dbo.Roles.sql" />
    <Build Include="dbo\Tables\dbo.Permissions.sql" />
    <Build Include="dbo\Tables\dbo.Views.sql" />
    <Build Include="dbo\User Defined Types\dbo.RoleList.sql" />
    <Build Include="dbo\User Defined Types\dbo.PermissionList.sql" />
    <Build Include="dbo\Stored Procedures\dbo.api_Roles__Save.sql" />
    <Build Include="dbo\Stored Procedures\dbo.bll_Roles_Validate__Save.sql" />
    <Build Include="dbo\Stored Procedures\dbo.dal_Roles__Save.sql" />
    <Build Include="dbo\Stored Procedures\dbo.api_Roles__Activate.sql" />
    <Build Include="dbo\Stored Procedures\dbo.dal_Roles__Activate.sql" />
    <Build Include="dbo\User Defined Types\dbo.ViewList.sql" />
    <Build Include="dbo\Stored Procedures\dbo.dal_Views__Activate.sql" />
    <Build Include="dbo\Stored Procedures\dbo.bll_Views_Validate__Save.sql" />
    <Build Include="dbo\Stored Procedures\dbo.api_Views__Activate.sql" />
    <Build Include="dbo\Stored Procedures\dbo.api_Views__Save.sql" />
    <Build Include="dbo\Stored Procedures\dbo.dal_Views__Save.sql" />
    <Build Include="dbo\Tables\dbo.DocumentLineEntries.sql" />
    <Build Include="dbo\User Defined Types\dbo.DocumentLineEntryList.sql" />
    <Build Include="dbo\Tables\dbo.RoleMemberships.sql" />
    <Build Include="dbo\Tables\dbo.Accounts.sql" />
    <Build Include="dbo\Stored Procedures\dbo.rpt_WSI_RawMaterials.sql" />
    <Build Include="dbo\Stored Procedures\dbo.rpt_WSI_RM_FastMovement.sql" />
    <Build Include="dbo\Stored Procedures\dbo.rpt_WSI_MerchandiseInTransit.sql" />
    <Build Include="dbo\Stored Procedures\dbo.rpt_WSI_FinishedGoods_ResourceBased.sql" />
    <Build Include="dbo\Stored Procedures\dbo.rpt_WSI_FinishedGoods_AccountBased.sql" />
    <Build Include="dbo\Stored Procedures\dbo.rpt_ConsumablesServices.sql" />
    <Build Include="dbo\Tables\dbo.AgentRelations.sql" />
    <Build Include="dbo\Tables\dbo.TemplateLines.sql" />
    <Build Include="dbo\Views\dbo.Employees.sql" />
    <Build Include="dbo\Functions\dbo.fi_Agents.sql" />
    <Build Include="dbo\Stored Procedures\dbo.dal_Accounts__Save.sql" />
    <Build Include="dbo\Views\dbo.InventoriesFact.sql" />
    <Build Include="dbo\Stored Procedures\dbo.rpt_NegativeInventories.sql" />
    <Build Include="dbo\Stored Procedures\dbo.rpt_ERCA__VAT_SalesDetails.sql" />
    <Build Include="dbo\Stored Procedures\dbo.rpt_ERCA__VAT_SalesSummary.sql" />
    <Build Include="dbo\Stored Procedures\dbo.rpt_Account__Statement.sql" />
    <Build Include="dbo\Stored Procedures\dbo.rpt_AssetRegister.sql" />
    <Build Include="dbo\Stored Procedures\dbo.rpt_BankAccountBalances.sql" />
    <Build Include="dbo\Stored Procedures\dbo.rpt_BankBalances.sql" />
    <Build Include="dbo\Stored Procedures\dbo.rpt_ERCA__EmploymentIncomeTax.sql" />
    <Build Include="dbo\Stored Procedures\dbo.rpt_ERCA__VAT_PurchasesSummary.sql" />
    <Build Include="dbo\Stored Procedures\dbo.rpt_ERCA__WitholdingTaxOnPayment.sql" />
    <Build Include="dbo\Stored Procedures\dbo.rpt_Paysheet.sql" />
    <Build Include="dbo\Stored Procedures\dbo.rpt_BankAccount__Statement.sql" />
    <Build Include="dbo\Tables\dbo.ProductCategories.sql" />
    <Build Include="dbo\User Defined Types\dbo.ProductCategoryList.sql" />
    <Build Include="dbo\Stored Procedures\dbo.dal_ProductCategories__Save.sql" />
    <Build Include="dbo\Stored Procedures\dbo.api_ProductCategories__Save.sql" />
    <Build Include="dbo\Tables\dbo.IfrsDisclosureDetails.sql" />
    <Build Include="dbo\Functions\dbo.fi_IfrsDisclosureDetails.sql" />
    <Build Include="dbo\Tables\dbo.IfrsConcepts.sql" />
    <Build Include="dbo\Tables\dbo.IfrsDisclosures.sql" />
    <Build Include="dbo\User Defined Types\dbo.IfrsDisclosureDetailList.sql" />
    <Build Include="dbo\Stored Procedures\dbo.bll_ProductCategories_Validate__Delete.sql" />
    <Build Include="dbo\Stored Procedures\dbo.adm_Tree__Organize.sql" />
    <Build Include="dbo\Stored Procedures\dbo.api_ProductCategories__Delete.sql" />
    <Build Include="dbo\Stored Procedures\dbo.dal_ProductCategories__Delete.sql" />
    <Build Include="dbo\Stored Procedures\dbo.bll_ProductCategories_Validate__Save.sql" />
    <Build Include="dbo\Stored Procedures\dbo.api_ProductCategories__Select.sql" />
    <Build Include="dbo\Views\dbo.DocumentLineEntriesDetailsView.sql" />
    <Build Include="dbo\Views\dbo.AccountsBalancesView.sql" />
    <Build Include="dbo\Stored Procedures\dbo.dal_ProductCategories__DeleteWithDescendants.sql" />
    <Build Include="dbo\Tables\dbo.ResourceInstances.sql" />
    <Build Include="dbo\Views\dbo.TransactionsEntriesSummaryView.sql" />
    <Build Include="dbo\Functions\dbo.fi_JournalSummary.sql" />
    <Build Include="dbo\User Defined Types\dbo.DocumentLineList.sql" />
    <Build Include="dbo\Stored Procedures\dbo.bll_DocumentWideLines__Unpivot.sql" />
    <Build Include="dbo\Tables\dbo.DocumentStatesHistory.sql" />
    <Build Include="dbo\Tables\dbo.VoucherBooklets.sql" />
    <Build Include="dbo\Tables\dbo.Workflows.sql" />
    <Build Include="dbo\Tables\dbo.WorkflowSignatories.sql" />
    <Build Include="dbo\Tables\dbo.VoucherTypes.sql" />
    <Build Include="dbo\User Defined Types\dbo.IdWithStateList.sql" />
    <Build Include="dbo\Tables\dbo.Plans.sql" />
    <Build Include="dbo\Tables\dbo.ResourceLookup1s.sql" />
    <Build Include="dbo\Stored Procedures\dbo.rpt_Production__Actual_vs_Planned.sql" />
    <Build Include="dbo\Functions\dbo.fn_MeasurementUnitRatio.sql" />
    <Build Include="dbo\Stored Procedures\dbo.dal_ResourceLookups1__Save.sql" />
    <Build Include="dbo\User Defined Types\dbo.ResourceLookupList.sql" />
    <Build Include="dbo\Stored Procedures\dbo.bll_ResourceLookup1s_Validate__Save.sql" />
    <Build Include="dbo\Stored Procedures\dbo.api_ResourceLooup1s__Save.sql" />
    <Build Include="dbo\Stored Procedures\dbo.api_ResourceLookup1s__Activate.sql" />
    <Build Include="dbo\Stored Procedures\dbo.dal_ResourceLookup1s__Activate.sql" />
    <Build Include="dbo\Tables\dbo.ResourceTypes.sql" />
    <Build Include="dbo\Stored Procedures\dbo.bll_SalesOrderLines__Price.sql" />
    <Build Include="dbo\Stored Procedures\dbo.bll_SalesOrder__Discount.sql" />
    <Build Include="dbo\User Defined Types\dbo.IdList.sql" />
    <Build Include="dbo\Stored Procedures\dbo.dal_ResourceLookup1s__Delete.sql" />
    <Build Include="dbo\Stored Procedures\dbo.api_ResourceLookup1s__Delete.sql" />
    <Build Include="api\Stored Procedures\api.IfrsDisclosureDetails__Save.sql" />
    <Build Include="dal\Stored Procedures\dal.OnConnect.sql" />
    <Build Include="api\Stored Procedures\api.IfrsConcepts__Activate.sql" />
    <Build Include="dal\Stored Procedures\dal.IfrsConcepts__Activate.sql" />
    <Build Include="dal\Stored Procedures\dal.IfrsDisclosureDetails__Save.sql" />
<<<<<<< HEAD
    <Build Include="dal\Stored Procedures\dal.Action_Views__Permissions.sql" />
=======
    <Build Include="api\Stored Procedures\api.MeasurementUnits__Activate.sql" />
    <Build Include="api\Stored Procedures\api.MeasurementUnits__Delete.sql" />
    <Build Include="api\Stored Procedures\api.MeasurementUnits__Save.sql" />
    <Build Include="api\Stored Procedures\api.MeasurementUnits__Select.sql" />
    <Build Include="dal\Stored Procedures\dal.MeasurementUnits__Activate.sql" />
    <Build Include="dal\Stored Procedures\dal.MeasurementUnits__Delete.sql" />
    <Build Include="dal\Stored Procedures\dal.MeasurementUnits__Save.sql" />
    <Build Include="bll\Stored Procedures\bll.MeasurementUnits_Validate__Delete.sql" />
    <Build Include="bll\Stored Procedures\bll.MeasurementUnits_Validate__Save.sql" />
    <Build Include="api\Functions\dbo.fs_MeasurementUnits.sql" />
    <Build Include="dbo\Tables\dbo.AgentRelationTypes.sql" />
    <Build Include="api\Stored Procedures\api.Documents__Save.sql" />
    <Build Include="bll\Stored Procedures\bll.Documents_Validate__Save.sql" />
    <Build Include="dal\Stored Procedures\dal.Documents__Save.sql" />
    <Build Include="api\Stored Procedures\api.Documents__Sign.sql" />
    <Build Include="bll\Stored Procedures\bll.Documents_Filter__Sign.sql" />
    <Build Include="dal\Stored Procedures\dal.Documents__Sign.sql" />
    <Build Include="bll\Stored Procedures\bll.Documents_Ready__Select.sql" />
    <Build Include="dal\Stored Procedures\dal.Documents_State__Update.sql" />
>>>>>>> bf7a47f0
  </ItemGroup>
  <ItemGroup>
    <ArtifactReference Include="C:\Program Files (x86)\Microsoft Visual Studio\2017\Community\Common7\IDE\Extensions\Microsoft\SQLDB\Extensions\SqlServer\AzureV12\SqlSchemas\master.dacpac">
      <HintPath>$(DacPacRootPath)\Extensions\Microsoft\SQLDB\Extensions\SqlServer\AzureV12\SqlSchemas\master.dacpac</HintPath>
      <SuppressMissingDependenciesErrors>False</SuppressMissingDependenciesErrors>
      <DatabaseVariableLiteralValue>master</DatabaseVariableLiteralValue>
    </ArtifactReference>
  </ItemGroup>
  <ItemGroup>
    <None Include="Tests\11M_Financing.sql" />
    <None Include="Tests\12_ManualMisc.sql" />
    <None Include="Provisioning\07_AccountSpecifications.sql" />
    <None Include="BSharp.publish.xml" />
    <None Include="Provisioning\01_IfrsConcepts.sql" />
    <None Include="Provisioning\011_IfrsDisclosures.sql" />
    <None Include="Tests\03_ProductCategories.sql" />
    <None Include="BSharp.Database.Application.publish.xml" />
  </ItemGroup>
  <ItemGroup>
    <RefactorLog Include="BSharp.Database.Application.refactorlog" />
  </ItemGroup>
</Project><|MERGE_RESOLUTION|>--- conflicted
+++ resolved
@@ -76,6 +76,7 @@
     <Folder Include="dal" />
     <Folder Include="bll\Stored Procedures" />
     <Folder Include="dal\Stored Procedures" />
+    <Folder Include="dal\Functions" />
     <Folder Include="api\Stored Procedures" />
     <Folder Include="api\Functions" />
   </ItemGroup>
@@ -277,9 +278,6 @@
     <Build Include="api\Stored Procedures\api.IfrsConcepts__Activate.sql" />
     <Build Include="dal\Stored Procedures\dal.IfrsConcepts__Activate.sql" />
     <Build Include="dal\Stored Procedures\dal.IfrsDisclosureDetails__Save.sql" />
-<<<<<<< HEAD
-    <Build Include="dal\Stored Procedures\dal.Action_Views__Permissions.sql" />
-=======
     <Build Include="api\Stored Procedures\api.MeasurementUnits__Activate.sql" />
     <Build Include="api\Stored Procedures\api.MeasurementUnits__Delete.sql" />
     <Build Include="api\Stored Procedures\api.MeasurementUnits__Save.sql" />
@@ -299,7 +297,6 @@
     <Build Include="dal\Stored Procedures\dal.Documents__Sign.sql" />
     <Build Include="bll\Stored Procedures\bll.Documents_Ready__Select.sql" />
     <Build Include="dal\Stored Procedures\dal.Documents_State__Update.sql" />
->>>>>>> bf7a47f0
   </ItemGroup>
   <ItemGroup>
     <ArtifactReference Include="C:\Program Files (x86)\Microsoft Visual Studio\2017\Community\Common7\IDE\Extensions\Microsoft\SQLDB\Extensions\SqlServer\AzureV12\SqlSchemas\master.dacpac">
