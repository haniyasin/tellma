﻿CREATE PROCEDURE [bll].[Documents__Preprocess]
	@DefinitionId INT,
	@Documents [dbo].[DocumentList] READONLY,
	@DocumentLineDefinitionEntries [dbo].[DocumentLineDefinitionEntryList] READONLY,
	@Lines [dbo].[LineList] READONLY, 
	@Entries [dbo].[EntryList] READONLY,
	@Culture NVARCHAR(50),
	@NeutralCulture NVARCHAR(50)
AS
BEGIN
	SET NOCOUNT ON;
	EXEC [dbo].[SetSessionCulture] @Culture = @Culture, @NeutralCulture = @NeutralCulture;

	--=-=-=-=-=-=- [C# Preprocessing before SQL]
	/* 
	 -- TODO: Update
	
	 [✓] If Clearance is NULL, set it to 0
	 [✓] If a line has the wrong number of entries, fix it
	 [✓] Set all Entries' Directions according to definition (except for manual lines)
	 [✓] Copy all IsCommon values from the documents to the lines and entries

	*/

	DECLARE @FunctionalCurrencyId NCHAR(3) = [dbo].[fn_FunctionalCurrencyId]();
	DECLARE @ScriptWideLines [dbo].[WideLineList], @ScriptLineDefinitions [dbo].[StringList], @LineDefinitionId INT;
	DECLARE @WL [dbo].[WideLineList], @PreprocessedWideLines [dbo].[WideLineList];
	DECLARE @ScriptLines [dbo].[LineList], @ScriptEntries [dbo].[EntryList];
	DECLARE @PreprocessedDocuments [dbo].[DocumentList],@PreprocessedDocumentLineDefinitionEntries [dbo].[DocumentLineDefinitionEntryList], 
			@PreprocessedLines [dbo].[LineList], @PreprocessedEntries [dbo].[EntryList];
	DECLARE @D [dbo].[DocumentList], @DLDE [dbo].[DocumentLineDefinitionEntryList],
			@L [dbo].[LineList], @E [dbo].[EntryList];
	DECLARE @Today DATE = CAST(GETDATE() AS DATE);
	DECLARE @ManualLineLD INT = ISNULL((SELECT [Id] FROM [dbo].[LineDefinitions] WHERE [Code] = N'ManualLine'),0);
	DECLARE @ExchangeVarianceLineLD INT = (SELECT [Id] FROM [dbo].[LineDefinitions] WHERE [Code] = N'ExchangeVariance');
	DECLARE @CostReallocationToInvestmentPropertyUnderConstructionOrDevelopmentLD INT = 
		(SELECT [Id] FROM [dbo].[LineDefinitions] WHERE [Code] = N'CostReallocationToInvestmentPropertyUnderConstructionOrDevelopment');

	DECLARE @PreScript NVARCHAR(MAX) =N'
	SET NOCOUNT ON
	DECLARE @ProcessedWideLines WideLineList;

	INSERT INTO @ProcessedWideLines
	SELECT * FROM @WideLines;
	------
	';
	DECLARE @Script NVARCHAR (MAX);
	DECLARE @PostScript NVARCHAR(MAX) = N'
	-----
	SELECT * FROM @ProcessedWideLines;
	';
	INSERT INTO @D SELECT * FROM @Documents;
	INSERT INTO @DLDE SELECT * FROM @DocumentLineDefinitionEntries;
	INSERT INTO @L SELECT * FROM @Lines;
	INSERT INTO @E SELECT * FROM @Entries;

	IF (SELECT COUNT(*) FROM [dbo].[Centers] WHERE [CenterType] = N'BusinessUnit' AND [IsActive] = 1) = 1
	BEGIN
		DECLARE @BusinessUnitId INT = (SELECT [Id] FROM [dbo].[Centers] WHERE [CenterType] = N'BusinessUnit' AND [IsActive] = 1);
		UPDATE @D SET [CenterId] = @BusinessUnitId
	END
--	Remove Residuals
	UPDATE E
<<<<<<< HEAD
=======
	SET E.[CustodianId] = NULL
	FROM @E E
	JOIN @L L ON E.[LineIndex] = L.[Index] AND E.[DocumentIndex] = L.[DocumentIndex]
	JOIN [dbo].[Accounts] A ON E.[AccountId] = A.Id
	JOIN [dbo].[AccountTypes] AC ON A.[AccountTypeId] = AC.Id
	WHERE AC.[CustodianDefinitionId] IS NULL;

	UPDATE E
>>>>>>> 6ad3c192
	SET E.[RelationId] = NULL
	FROM @E E
	JOIN @L L ON E.[LineIndex] = L.[Index] AND E.[DocumentIndex] = L.[DocumentIndex]
	JOIN [dbo].[Accounts] A ON E.[AccountId] = A.Id
	WHERE A.[RelationDefinitionId] IS NULL
	AND L.[DefinitionId] = @ManualLineLD; -- I added this condition, because changing smart line definition for cash control was causing problems

	--UPDATE E
	--SET E.[CustodianId] = NULL
	--FROM @E E
	--JOIN @L L ON E.[LineIndex] = L.[Index] AND E.[DocumentIndex] = L.[DocumentIndex]
	--JOIN dbo.Accounts A ON E.AccountId = A.Id
	--WHERE A.[CustodianDefinitionId] IS NULL
	--AND L.DefinitionId = @ManualLineLD;

	UPDATE E
	SET E.[ResourceId] = NULL--, E.Quantity = NULL, E.UnitId = NULL
	FROM @E E
	JOIN @L L ON E.[LineIndex] = L.[Index] AND E.[DocumentIndex] = L.[DocumentIndex]
	JOIN [dbo].[Accounts] A ON E.[AccountId] = A.Id
	WHERE  A.ResourceDefinitionId IS NULL;

	UPDATE E
	SET E.[NotedRelationId] = NULL
	FROM @E E
	JOIN @L L ON E.[LineIndex] = L.[Index] AND E.[DocumentIndex] = L.[DocumentIndex]
	JOIN [dbo].[Accounts] A ON E.[AccountId] = A.Id
	WHERE A.[NotedRelationDefinitionId] IS NULL
	AND L.[DefinitionId] = @ManualLineLD; 
	
	UPDATE E
	SET E.[EntryTypeId] = NULL
	FROM @E E
	JOIN @L L ON E.[LineIndex] = L.[Index] AND E.[DocumentIndex] = L.[DocumentIndex]
	JOIN [dbo].[Accounts] A ON E.[AccountId] = A.Id
	JOIN [dbo].[AccountTypes] AC ON A.AccountTypeId = AC.Id
	WHERE AC.EntryTypeParentId IS NULL;

	-- TODO:  Remove labels, etc.

	-- Overwrite input with DB data that is read only
	-- TODO : Overwrite readonly Memo
	WITH CTE AS (
		SELECT
			E.[Index], E.[LineIndex], E.[DocumentIndex], E.[CurrencyId], E.[CenterId], E.[RelationId], E.[CustodianId],
			E.[NotedRelationId], E.[ResourceId], E.[Quantity], E.[UnitId], E.[MonetaryValue],
			E.[Time1], E.[Duration], E.[DurationUnitId] , E.[Time2],
			E.[ExternalReference], E.[ReferenceSourceId], E.[InternalReference], E.[NotedAgentName],  E.[NotedAmount],  E.[NotedDate], 
			E.[EntryTypeId], LDC.[ColumnName]
		FROM @E E
		JOIN [dbo].[Entries] BE ON E.Id = BE.Id
		JOIN [dbo].[Lines] BL ON BE.[LineId] = BL.[Id]
		JOIN [dbo].[LineDefinitionColumns] LDC ON BL.[DefinitionId] = LDC.[LineDefinitionId] AND LDC.[EntryIndex] = BE.[Index]
		WHERE (LDC.ReadOnlyState <= BL.[State] OR BL.[State] < 0)
	)
	UPDATE E
	SET
		E.[CurrencyId]			= IIF(CTE.[ColumnName] = N'CurrencyId', CTE.[CurrencyId], E.[CurrencyId]),
		E.[CenterId]			= IIF(CTE.[ColumnName] = N'CenterId', CTE.[CenterId], E.[CenterId]),
		E.[RelationId]			= IIF(CTE.[ColumnName] = N'RelationId', CTE.[RelationId], E.[RelationId]),
		E.[CustodianId]			= IIF(CTE.[ColumnName] = N'CustodianId', CTE.[CustodianId], E.[CustodianId]),
		E.[NotedRelationId]		= IIF(CTE.[ColumnName] = N'NotedRelationId', CTE.[NotedRelationId], E.[NotedRelationId]),
		E.[ResourceId]			= IIF(CTE.[ColumnName] = N'ResourceId', CTE.[ResourceId], E.[ResourceId]),
		E.[Quantity]			= IIF(CTE.[ColumnName] = N'Quantity', CTE.[Quantity], E.[Quantity]),
		E.[UnitId]				= IIF(CTE.[ColumnName] = N'UnitId', CTE.[UnitId], E.[UnitId]),
		E.[MonetaryValue]		= IIF(CTE.[ColumnName] = N'MonetaryValue', CTE.[MonetaryValue], E.[MonetaryValue]),
		E.[Time1]				= IIF(CTE.[ColumnName] = N'Time1', CTE.[Time1], E.[Time1]),
		E.[Duration]			= IIF(CTE.[ColumnName] = N'Duration', CTE.[Duration], E.[Duration]),
		E.[DurationUnitId]		= IIF(CTE.[ColumnName] = N'DurationUnitId', CTE.[DurationUnitId], E.[DurationUnitId]),
		E.[Time2]				= IIF(CTE.[ColumnName] = N'Time2', CTE.[Time2], E.[Time2]),
		E.[ExternalReference]	= IIF(CTE.[ColumnName] = N'ExternalReference', CTE.[ExternalReference], E.[ExternalReference]),
		E.[ReferenceSourceId]	= IIF(CTE.[ColumnName] = N'ReferenceSourceId', CTE.[ReferenceSourceId], E.[ReferenceSourceId]),
		E.[InternalReference]	= IIF(CTE.[ColumnName] = N'InternalReference', CTE.[InternalReference], E.[InternalReference]),
		E.[NotedAgentName]		= IIF(CTE.[ColumnName] = N'NotedAgentName', CTE.[NotedAgentName], E.[NotedAgentName]),
		E.[NotedAmount]			= IIF(CTE.[ColumnName] = N'NotedAmount', CTE.[NotedAmount], E.[NotedAmount]),
		E.[NotedDate]			= IIF(CTE.[ColumnName] = N'NotedDate', CTE.[NotedDate], E.[NotedDate]),
		E.[EntryTypeId]			= IIF(CTE.[ColumnName] = N'EntryTypeId', CTE.[EntryTypeId], E.[EntryTypeId])
	FROM @E E
	JOIN CTE ON  E.[Index] = CTE.[Index] AND E.[LineIndex] = CTE.[LineIndex] AND E.[DocumentIndex] = CTE.[DocumentIndex];

	-- Get line definitions which have preprocess script to run
	INSERT INTO @ScriptLineDefinitions
	SELECT DISTINCT DefinitionId FROM @L
	WHERE DefinitionId IN (
		SELECT [Id] FROM [dbo].[LineDefinitions]
		WHERE [PreprocessScript] IS NOT NULL
	);
	-- Copy lines and entries with no script as they are
	INSERT INTO @PreprocessedDocuments
	SELECT * FROM @D
	INSERT INTO @PreprocessedLines
	SELECT * FROM @L WHERE DefinitionId NOT IN (SELECT [Id] FROM @ScriptLineDefinitions)
	INSERT INTO @PreprocessedEntries
	SELECT E.*
	FROM @E E
	JOIN @PreprocessedLines L ON E.[LineIndex] = L.[Index] AND E.[DocumentIndex] = L.[DocumentIndex]
	-- Populate PreprocessedLines and PreprocessedEntries using script
	IF EXISTS (SELECT * FROM @ScriptLineDefinitions)
	BEGIN
		INSERT INTO @ScriptLines SELECT * FROM @L WHERE DefinitionId IN (SELECT [Id] FROM @ScriptLineDefinitions)
		INSERT INTO @ScriptEntries
		SELECT E.* FROM @E E
		JOIN @ScriptLines L ON E.[LineIndex] = L.[Index] AND E.[DocumentIndex] = L.[DocumentIndex]
		-- Flatten lines/entries
		INSERT INTO @ScriptWideLines--** causes nested INSERT EXEC
		EXEC [bll].[Lines__Pivot] @ScriptLines, @ScriptEntries;
		-- run script to fill missing information
		DECLARE LineDefinition_Cursor CURSOR FOR SELECT [Id] FROM @ScriptLineDefinitions;  
		OPEN LineDefinition_Cursor  
		FETCH NEXT FROM LineDefinition_Cursor INTO @LineDefinitionId; 
		WHILE @@FETCH_STATUS = 0  
		BEGIN 
			SELECT @Script = @PreScript + ISNULL([PreprocessScript],N'') + @PostScript
			FROM [dbo].[LineDefinitions] WHERE [Id] = @LineDefinitionId;

			DELETE FROM @WL;
			INSERT INTO @WL SELECT * FROM @ScriptWideLines WHERE [DefinitionId] = @LineDefinitionId;

			INSERT INTO @PreprocessedWideLines--** causes nested INSERT EXEC
			EXECUTE	sp_executesql @Script, N'@WideLines WideLineList READONLY', @WideLines = @WL;
			
			FETCH NEXT FROM LineDefinition_Cursor INTO @LineDefinitionId;
		END
		INSERT INTO @PreprocessedLines SELECT * FROM @ScriptLines;
		INSERT INTO @PreprocessedEntries	
		EXEC bll.WideLines__Unpivot @PreprocessedWideLines
	END
	-- for all lines, Get currency and center from Resources
	DECLARE @BalanceSheetNode HIERARCHYID = (SELECT [Node] FROM [dbo].[AccountTypes] WHERE [Concept] = N'StatementOfFinancialPositionAbstract');
	DECLARE @ExpenseByNatureNode HIERARCHYID = (SELECT [Node] FROM [dbo].[AccountTypes] WHERE [Concept] = N'ExpenseByNature');

	--	For Manual JV, get center from resource, if any
	UPDATE E 
	SET
		E.[CenterId] = COALESCE(R.[CenterId],E.[CenterId])
	FROM @PreprocessedEntries E
	JOIN @PreprocessedLines L ON E.[LineIndex] = L.[Index] AND E.[DocumentIndex] = L.[DocumentIndex]
	JOIN [dbo].[Resources] R ON E.[ResourceId] = R.Id
	JOIN [map].[Accounts]() A ON E.[AccountId] = A.[Id] -- E.[AccountId] is NULL for smart screens

	-- For smart lines, get center from resource, if any
	IF (1=0) -- Skip this
	UPDATE E
	SET
		E.[CenterId] = COALESCE(R.[CenterId],E.[CenterId])
	FROM @PreprocessedEntries E
	JOIN @PreprocessedLines L ON E.[LineIndex] = L.[Index] AND E.[DocumentIndex] = L.[DocumentIndex]
	JOIN [dbo].[LineDefinitionEntries] LDE ON L.[DefinitionId] = LDE.[LineDefinitionId] AND LDE.[Index] = E.[Index]
	JOIN [dbo].[AccountTypes] AC ON LDE.[ParentAccountTypeId] = AC.[Id]
	JOIN [dbo].[Resources] R ON E.[ResourceId] = R.[Id]
--	WHERE AC.[Node].IsDescendantOf(@ExpenseByNatureNode) = 1

	-- for all lines, get currency from resource (which is required), and monetary value, if any
	UPDATE E 
	SET
		E.[CurrencyId]		= R.[CurrencyId],
		E.[MonetaryValue]	= COALESCE(R.[MonetaryValue], E.[MonetaryValue]),
		E.[NotedRelationId]	= COALESCE(R.[ParticipantId], E.[NotedRelationId])
	FROM @PreprocessedEntries E
	JOIN @PreprocessedLines L ON E.[LineIndex] = L.[Index] AND E.[DocumentIndex] = L.[DocumentIndex]
	JOIN [dbo].[Resources] R ON E.[ResourceId] = R.[Id];

	-- for smart lines, Get center from Relations if available.
	UPDATE E 
	SET
		E.[CenterId]		= COALESCE(RL.[CenterId], E.[CenterId])
	FROM @PreprocessedEntries E
	JOIN @PreprocessedLines L ON E.[LineIndex] = L.[Index] AND E.[DocumentIndex] = L.[DocumentIndex]
	JOIN [dbo].[LineDefinitionEntries] LDE ON L.[DefinitionId] = LDE.[LineDefinitionId] AND LDE.[Index] = E.[Index]
	JOIN [dbo].[AccountTypes] AC ON LDE.[ParentAccountTypeId] = AC.[Id]
	JOIN [dbo].[Relations] RL ON E.[RelationId] = RL.Id
	WHERE AC.[Node].IsDescendantOf(@BalanceSheetNode) = 1

	-- for JV, Get Center from Relations if available
	UPDATE E 
	SET
		E.[CenterId]		= COALESCE(RL.[CenterId], E.[CenterId])
	FROM @PreprocessedEntries E
	JOIN @PreprocessedLines L ON E.[LineIndex] = L.[Index] AND E.[DocumentIndex] = L.[DocumentIndex]
	JOIN [dbo].[Relations] RL ON E.[RelationId] = RL.Id
	JOIN [dbo].[Accounts] A ON E.[AccountId] = A.[Id]
	JOIN [dbo].[AccountTypes] AC ON A.[AccountTypeId] = AC.[Id]
	WHERE AC.[Node].IsDescendantOf(@BalanceSheetNode) = 1

	-- for all lines, Get currency from Relations if available.
	UPDATE E 
	SET
		E.[CurrencyId]		= COALESCE(RL.[CurrencyId], E.[CurrencyId])
--		E.[CustodianId]		= COALESCE(RL.[CustodianId], E.[CustodianId])
	FROM @PreprocessedEntries E
	JOIN @PreprocessedLines L ON E.[LineIndex] = L.[Index] AND E.[DocumentIndex] = L.[DocumentIndex]
	JOIN [dbo].[Relations] RL ON E.[RelationId] = RL.[Id]

	-- When the resource has exactly one non-null unit Id, and the account does not allow PureUnit set it as the Entry's UnitId
	UPDATE E
	SET E.[UnitId] = COALESCE(R.[UnitId], E.[UnitId])
	FROM @PreprocessedEntries E
	JOIN [dbo].[Resources] R ON E.[ResourceId] = R.[Id]
	JOIN [dbo].[ResourceDefinitions] RD ON R.[DefinitionId] = RD.[Id]
	--JOIN [dbo].[Accounts] A ON E.[AccountId] = A.[Id]
	--JOIN [dbo].[AccountTypes] AC ON A.[AccountTypeId] = AC.[Id]
	WHERE
		RD.[UnitCardinality] IN (N'Single', N'None')
	AND NOT (RD.ResourceDefinitionType IN (N'PropertyPlantAndEquipment', N'InvestmentProperty', N'IntangibleAssetsOtherThanGoodwill'));

	UPDATE E
	SET E.[Quantity] = 1
	FROM @PreprocessedEntries E
	JOIN [dbo].[Units] U ON E.[UnitId] = U.[Id]
	WHERE U.[UnitType] = N'Pure'
	AND E.[Quantity] <>0;

	-- Copy information from Account to entries
	UPDATE E 
	SET
		E.[CurrencyId]		= COALESCE(A.[CurrencyId], E.[CurrencyId]),
		E.[RelationId]		= COALESCE(A.[RelationId], E.[RelationId]),
		E.[CustodianId]		= COALESCE(A.[CustodianId], E.[CustodianId]),
		E.[NotedRelationId]	= COALESCE(A.[NotedRelationId], E.[NotedRelationId]),
		E.[ResourceId]		= COALESCE(A.[ResourceId], E.[ResourceId]),
		E.[CenterId]		= COALESCE(A.[CenterId], E.[CenterId]),
		E.[EntryTypeId]		= COALESCE(A.[EntryTypeId], E.[EntryTypeId])
	FROM @PreprocessedEntries E
	JOIN @PreprocessedLines L ON E.[LineIndex] = L.[Index] AND E.[DocumentIndex] = L.[DocumentIndex]
	JOIN [dbo].[Accounts] A ON E.[AccountId] = A.Id
	WHERE L.[DefinitionId] = @ManualLineLD;

	-- Copy information from Line definitions to Entries
	UPDATE E
	SET
	--	E.[Direction] = LDE.[Direction], -- Handled in C#
		E.[EntryTypeId] = COALESCE(LDE.[EntryTypeId], E.[EntryTypeId])
	FROM @PreprocessedEntries E
	JOIN @PreprocessedLines L ON E.[LineIndex] = L.[Index] AND E.[DocumentIndex] = L.[DocumentIndex]
	JOIN [dbo].[LineDefinitionEntries] LDE ON L.[DefinitionId] = LDE.[LineDefinitionId] AND E.[Index] = LDE.[Index]
	WHERE L.[DefinitionId] <> @ManualLineLD;

	-- Compute Time2 based on Time1 and Duration
	UPDATE E
	SET Time2 = 
		CASE
		WHEN U.[Code] = N'yr' THEN DATEADD(DAY, -1, DATEADD(YEAR, E.[Duration], Time1))
		WHEN U.[Code] = N'mo' THEN DATEADD(DAY, -1, DATEADD(MONTH,  E.[Duration], Time1))
		ELSE Time1
		END
	FROM @PreprocessedEntries E
	JOIN dbo.Units U ON E.[DurationUnitId] = U.[Id]
	
	-- For financial amounts in foreign currency, the rate is manually set or read from a web service
	UPDATE E
	SET [MonetaryValue] = ROUND([MonetaryValue], C.E)
	FROM @PreprocessedEntries E
	JOIN [dbo].[Currencies] C ON E.[CurrencyId] = C.[Id]

	UPDATE E
	SET E.[Value] = [bll].[fn_ConvertCurrencies](
						L.[PostingDate], E.[CurrencyId], @FunctionalCurrencyId, E.[MonetaryValue]
					)
	FROM @PreprocessedEntries E
	JOIN @PreprocessedLines L ON E.[LineIndex] = L.[Index] AND E.[DocumentIndex] = L.[DocumentIndex]
	WHERE L.[DefinitionId] <> @ManualLineLD
	AND L.[DefinitionId] IN (SELECT [Id] FROM [dbo].[LineDefinitions] WHERE [GenerateScript] IS NULL);
	
	DECLARE @LineEntries TABLE (
				[Index] INT, 
				[LineIndex] INT, 
				[DocumentIndex] INT,  
				[AccountTypeId] INT, PRIMARY KEY ([Index], [LineIndex], [DocumentIndex], [AccountTypeId]),
				[RelationDefinitionId] INT,
				[RelationId] INT,
				[CustodianDefinitionId] INT,
				[CustodianId] INT,
				[NotedRelationDefinitionId] INT,
				[NotedRelationId] INT,
				[ResourceDefinitionId] INT,
				[ResourceId] INT,
				[CenterId] INT,
				[CurrencyId] NCHAR (3)
			)
	INSERT INTO @LineEntries([Index], [LineIndex], [DocumentIndex], [AccountTypeId],
					[RelationDefinitionId], [RelationId], [CustodianDefinitionId], [CustodianId],
					[NotedRelationDefinitionId], [NotedRelationId],
					[ResourceDefinitionId], [ResourceId], [CenterId], [CurrencyId])
	SELECT E.[Index], E.[LineIndex], E.[DocumentIndex], ATC.[Id] AS [AccountTypeId],
			RL.[DefinitionId], E.[RelationId], CR.[DefinitionId], E.[CustodianId],
			NR.[DefinitionId], E.[NotedRelationId],
			R.[DefinitionId] AS ResourceDefinitionId, E.[ResourceId], E.[CenterId], E.[CurrencyId]
	FROM @PreprocessedEntries E
	JOIN @PreprocessedLines L ON E.[LineIndex] = L.[Index] AND E.[DocumentIndex] = L.[DocumentIndex]
	JOIN [dbo].[LineDefinitionEntries] LDE ON L.[DefinitionId] = LDE.[LineDefinitionId] AND E.[Index] = LDE.[Index]
	JOIN [dbo].[AccountTypes] ATP ON LDE.[ParentAccountTypeId] = ATP.[Id]
	JOIN [dbo].[AccountTypes] ATC ON ATC.[Node].IsDescendantOf(ATP.[Node]) = 1
	LEFT JOIN [dbo].[Resources] R ON E.[ResourceId] = R.[Id]
	LEFT JOIN [dbo].[Relations] RL ON E.[RelationId] = RL.[Id] -- added
	LEFT JOIN [dbo].[Relations] CR ON E.[CustodianId] = CR.[Id] -- added
	LEFT JOIN [dbo].[Relations] NR ON E.[NotedRelationId] = NR.[Id] -- added
	WHERE L.[DefinitionId] <> @ManualLineLD
	--TODO: By using Null Resource and Null Relation, we can speed up the following code by 3x, as we can then use INNER JOIN
--	AND (E.[RelationId] IS NOT NULL OR ATC.[RelationDefinitionId] IS NULL AND RL.[DefinitionId] IS NULL OR ATC.[RelationDefinitionId] = RL.[DefinitionId])
	--AND (E.[CustodianId] IS NULL AND ATC.[CustodianDefinitionId] IS NULL OR ATC.[CustodianDefinitionId] = CR.[DefinitionId])
--	AND (E.[NotedRelationId] IS NOT NULL OR ATC.[NotedRelationDefinitionId] IS NULL AND NR.[DefinitionId] IS NULL OR ATC.[NotedRelationDefinitionId] = NR.[DefinitionId])

	AND ATC.[IsActive] = 1 AND ATC.[IsAssignable] = 1;

	-- Set the Account based on provided info so far
	DECLARE @ConformantAccounts TABLE(
		[Index]			INT,
		[LineIndex]		INT, 
		[DocumentIndex] INT, 
		[AccountId]		INT, PRIMARY KEY ([Index], [LineIndex], [DocumentIndex], [AccountId])
	);
	INSERT INTO @ConformantAccounts([Index], [LineIndex], [DocumentIndex], [AccountId])
	SELECT LE.[Index], LE.[LineIndex], LE.[DocumentIndex], A.[Id] AS AccountId
	FROM [dbo].[Accounts] A
	JOIN @LineEntries LE ON LE.[AccountTypeId] = A.[AccountTypeId]
	WHERE
		(A.[IsActive] = 1)
	AND	(A.[CenterId] IS NULL OR A.[CenterId] = LE.[CenterId])
	AND (A.[CurrencyId] IS NULL OR A.[CurrencyId] = LE.[CurrencyId])
	AND (A.[RelationDefinitionId] IS NULL AND LE.[RelationDefinitionId] IS NULL OR A.[RelationDefinitionId] = LE.[RelationDefinitionId])
	AND (A.[RelationId] IS NULL OR A.[RelationId] = LE.[RelationId])
	AND (A.[CustodianId] IS NULL OR A.[CustodianId] = LE.[CustodianId])
	AND (A.[NotedRelationDefinitionId] IS NULL AND LE.[NotedRelationDefinitionId] IS NULL OR A.[NotedRelationDefinitionId] = LE.[NotedRelationDefinitionId])
	AND (A.[NotedRelationId] IS NULL OR A.[NotedRelationId] = LE.[NotedRelationId])
	AND (A.[ResourceDefinitionId] IS NULL AND LE.[ResourceDefinitionId] IS NULL OR A.[ResourceDefinitionId] = LE.[ResourceDefinitionId])
	AND (A.[ResourceId] IS NULL OR A.[ResourceId] = LE.[ResourceId])
	
	DECLARE @ConformantAccountsSummary TABLE(
		[Index] INT, 
		[LineIndex] INT, 
		[DocumentIndex] INT, PRIMARY KEY ([Index], [LineIndex], [DocumentIndex]),
		[AccountId] INT INDEX [IX_ConformantAccounts_AccountId] NONCLUSTERED,
		[AccountCount] INT
	);
	INSERT INTO @ConformantAccountsSummary([Index], [LineIndex], [DocumentIndex], [AccountId], [AccountCount])
	SELECT [Index], [LineIndex], [DocumentIndex], MIN([AccountId]) AS AccountId, Count(*) AS AccountCount
	FROM @ConformantAccounts
	GROUP BY [Index], [LineIndex], [DocumentIndex]

	UPDATE E -- Override the Account when there is exactly one solution. Otherwise, leave it.
	SET E.[AccountId] = CAS.[AccountId]
	FROM @PreprocessedEntries E
	JOIN @PreprocessedLines L ON E.[LineIndex] = L.[Index] AND E.[DocumentIndex] = L.[DocumentIndex]
	JOIN @ConformantAccountsSummary CAS
	ON E.[Index] = CAS.[Index] AND E.[LineIndex] = CAS.[LineIndex] AND E.[DocumentIndex] = CAS.[DocumentIndex]
	WHERE L.[DefinitionId] <> @ManualLineLD
	AND CAS.[AccountCount] = 1

	UPDATE E -- Override the Account when there is exactly one solution. Otherwise, leave it.
	SET E.[AccountId] = NULL
	FROM @PreprocessedEntries E
	JOIN @PreprocessedLines L ON E.[LineIndex] = L.[Index] AND E.[DocumentIndex] = L.[DocumentIndex]
	LEFT JOIN @ConformantAccounts CA
	ON E.[Index] = CA.[Index] AND E.[LineIndex] = CA.[LineIndex] AND E.[DocumentIndex] = CA.[DocumentIndex]
	WHERE L.[DefinitionId] <> @ManualLineLD
	AND E.[AccountId] = CA.[AccountId]
	AND E.[AccountId] IS NOT NULL AND CA.[AccountId] IS NULL;

	-- We're still assuming that preprocess only modifies, it doesn't insert nor deletes
	SELECT * FROM @PreprocessedDocuments;
	SELECT * FROM @PreprocessedDocumentLineDefinitionEntries;
	SELECT * FROM @PreprocessedLines;
	SELECT * FROM @PreprocessedEntries;
END

	--=-=-=-=-=-=- [C# Preprocessing after SQL], done in api.Documents__Save
	/* 
	
	 [✓] For Smart Lines: If CurrencyId == functional set Value = MonetaryValue
	 [✓] For Manual Lines: If CurrencyId == functional set MonetaryValue = Value

	*/<|MERGE_RESOLUTION|>--- conflicted
+++ resolved
@@ -61,17 +61,6 @@
 	END
 --	Remove Residuals
 	UPDATE E
-<<<<<<< HEAD
-=======
-	SET E.[CustodianId] = NULL
-	FROM @E E
-	JOIN @L L ON E.[LineIndex] = L.[Index] AND E.[DocumentIndex] = L.[DocumentIndex]
-	JOIN [dbo].[Accounts] A ON E.[AccountId] = A.Id
-	JOIN [dbo].[AccountTypes] AC ON A.[AccountTypeId] = AC.Id
-	WHERE AC.[CustodianDefinitionId] IS NULL;
-
-	UPDATE E
->>>>>>> 6ad3c192
 	SET E.[RelationId] = NULL
 	FROM @E E
 	JOIN @L L ON E.[LineIndex] = L.[Index] AND E.[DocumentIndex] = L.[DocumentIndex]
