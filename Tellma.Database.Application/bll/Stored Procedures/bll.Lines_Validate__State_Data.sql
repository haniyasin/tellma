﻿CREATE PROCEDURE [bll].[Lines_Validate__State_Data]
-- @Lines and @Entries are read from the database just before calling.
	@Documents DocumentList READONLY,
	@DocumentLineDefinitionEntries DocumentLineDefinitionEntryList READONLY, -- TODO: Add to signature everywhere
	@Lines LineList READONLY,
	@Entries EntryList READONLY,
	@State SMALLINT,
	@Top INT = 200,
	@IsError BIT OUTPUT
AS
BEGIN
	SET NOCOUNT ON;

	DECLARE @ValidationErrors [dbo].[ValidationErrorList];
	DECLARE @ManualLineLD INT = (SELECT [Id] FROM dbo.LineDefinitions WHERE [Code] = N'ManualLine');

	-- The @Field is required if Line State >= RequiredState of line def column
	INSERT INTO @ValidationErrors([Key], [ErrorName], [Argument0])
	SELECT DISTINCT TOP (@Top)
		CASE
			WHEN LDC.InheritsFromHeader >= 2 AND (
				FL.Id = N'CurrencyId' AND D.[CurrencyIsCommon] = 1 OR
				FL.Id = N'CenterId' AND D.[CenterIsCommon] = 1 OR
				FL.Id = N'RelationId' AND D.[RelationIsCommon] = 1 OR
				FL.Id = N'CustodianId' AND D.[CustodianIsCommon] = 1 OR	
				FL.Id = N'NotedRelationId' AND D.[NotedRelationIsCommon] = 1 OR
				FL.Id = N'ResourceId' AND D.[ResourceIsCommon] = 1 OR
				FL.Id = N'Quantity' AND D.[QuantityIsCommon] = 1 OR
				FL.Id = N'UnitId' AND D.[UnitIsCommon] = 1 OR
				FL.Id = N'Time1' AND D.[Time1IsCommon] = 1 OR
				FL.Id = N'Time2' AND D.[Time2IsCommon] = 1 OR
				FL.Id = N'ExternalReference' AND D.[ExternalReferenceIsCommon] = 1 OR
				FL.Id = N'ReferenceSourceId' AND D.[ReferenceSourceIsCommon] = 1 OR
				FL.Id = N'InternalReference' AND D.[InternalReferenceIsCommon] = 1
			) THEN
				N'[' + CAST(E.[DocumentIndex] AS NVARCHAR (255)) + N'].' + FL.[Id]
			WHEN LDC.InheritsFromHeader >= 1 AND LD.ViewDefaultsToForm = 0 AND (
				FL.Id = N'CurrencyId' AND DLDE.[CurrencyIsCommon] = 1 OR
				FL.Id = N'CenterId' AND DLDE.[CenterIsCommon] = 1 OR
				FL.Id = N'RelationId' AND DLDE.[RelationIsCommon] = 1 OR
				FL.Id = N'CustodianId' AND DLDE.[CustodianIsCommon] = 1 OR
				FL.Id = N'NotedRelationId' AND DLDE.[NotedRelationIsCommon] = 1 OR
				FL.Id = N'ResourceId' AND DLDE.[ResourceIsCommon] = 1 OR
				FL.Id = N'Quantity' AND DLDE.[QuantityIsCommon] = 1 OR
				FL.Id = N'UnitId' AND DLDE.[UnitIsCommon] = 1 OR
				FL.Id = N'Time1' AND DLDE.[Time1IsCommon] = 1 OR
				FL.Id = N'Time2' AND DLDE.[Time2IsCommon] = 1 OR
				FL.Id = N'ExternalReference' AND DLDE.[ExternalReferenceIsCommon] = 1 OR
				FL.Id = N'ReferenceSourceId' AND DLDE.[ReferenceSourceIsCommon] = 1 OR
				FL.Id = N'InternalReference' AND DLDE.[InternalReferenceIsCommon] = 1
			) THEN
				N'[' + CAST(E.[DocumentIndex] AS NVARCHAR (255)) + N'].LineDefinitionEntries['  + CAST(DLDE.[Index] AS NVARCHAR (255)) + N'].' + FL.[Id]
			ELSE
				N'[' + CAST(E.[DocumentIndex] AS NVARCHAR (255)) + N'].Lines[' +
				CAST(E.[LineIndex] AS NVARCHAR (255)) + N'].Entries[' + CAST(E.[Index] AS NVARCHAR(255)) + N'].' + FL.[Id]
			END,
		N'Error_Field0IsRequired',
		[dbo].[fn_Localize](LDC.[Label], LDC.[Label2], LDC.[Label3]) AS [FieldName]
	FROM @Entries E
	CROSS JOIN (VALUES
		(N'CurrencyId'),(N'RelationId'),('CustodianId'),(N'NotedRelationId'),(N'ResourceId'),(N'CenterId'),(N'EntryTypeId'),
		(N'MonetaryValue'),	(N'Quantity'),(N'UnitId'),(N'Time1'),(N'Time2'),(N'ExternalReference'),
		(N'ReferenceSourceId'),(N'InternalReference'),(N'NotedAgentName'),(N'NotedAmount'),(N'NotedDate')
	) FL([Id])
	JOIN @Lines L ON L.[Index] = E.[LineIndex] AND L.[DocumentIndex] = E.[DocumentIndex]
	JOIN @Documents D ON D.[Index] = L.[DocumentIndex]
	JOIN dbo.LineDefinitions LD ON L.DefinitionId = LD.[Id]
	JOIN dbo.LineDefinitionColumns LDC ON LDC.LineDefinitionId = L.DefinitionId AND LDC.[EntryIndex] = E.[Index] AND LDC.[ColumnName] = FL.[Id]
	LEFT JOIN @DocumentLineDefinitionEntries DLDE ON D.[Index] = DLDE.[DocumentIndex] AND L.[DefinitionId] = DLDE.[LineDefinitionId] AND E.[Index] = DLDE.[EntryIndex]
	WHERE @State >= LDC.[RequiredState]
	AND L.[DefinitionId] <> @ManualLineLD
	AND	(
		FL.Id = N'CurrencyId'			AND E.[CurrencyId] IS NULL OR
		FL.Id = N'RelationId'			AND E.[RelationId] IS NULL OR
		FL.Id = N'CustodianId'			AND E.[CustodianId] IS NULL OR
		FL.Id = N'NotedRelationId'		AND E.[NotedRelationId] IS NULL OR
		FL.Id = N'ResourceId'			AND E.[ResourceId] IS NULL OR
		FL.Id = N'CenterId'				AND E.[CenterId] IS NULL OR
		FL.Id = N'EntryTypeId'			AND E.[EntryTypeId] IS NULL OR
		FL.Id = N'MonetaryValue'		AND E.[MonetaryValue] IS NULL OR
		FL.Id = N'Quantity'				AND E.[Quantity] IS NULL OR
		FL.Id = N'UnitId'				AND E.[UnitId] IS NULL OR
		FL.Id = N'Time1'				AND E.[Time1] IS NULL OR
		FL.Id = N'Time2'				AND E.[Time2] IS NULL OR
		FL.Id = N'ExternalReference'	AND E.[ExternalReference] IS NULL OR
		FL.Id = N'ReferenceSourceId'	AND E.[ReferenceSourceId] IS NULL OR
		FL.Id = N'InternalReference'	AND E.[InternalReference] IS NULL OR
		FL.Id = N'NotedAgentName'		AND E.[NotedAgentName] IS NULL OR
		FL.Id = N'NotedAmount'			AND E.[NotedAmount] IS NULL OR
		FL.Id = N'NotedDate'			AND E.[NotedDate] IS NULL
	);

	INSERT INTO @ValidationErrors([Key], [ErrorName], [Argument0])
	SELECT DISTINCT TOP (@Top)
		CASE
			WHEN LDC.InheritsFromHeader >= 2 AND (
				FL.Id = N'PostingDate' AND D.[PostingDateIsCommon] = 1 OR
				FL.Id = N'Memo' AND D.[MemoIsCommon] = 1
			) THEN
				N'[' + CAST(L.[DocumentIndex] AS NVARCHAR (255)) + N'].' + FL.[Id]
			WHEN LDC.InheritsFromHeader >= 1 AND LD.ViewDefaultsToForm = 0 AND (
				FL.Id = N'PostingDate' AND DLDE.[PostingDateIsCommon] = 1 OR
				FL.Id = N'Memo' AND DLDE.[MemoIsCommon] = 1
			) THEN
				N'[' + CAST(L.[DocumentIndex] AS NVARCHAR (255)) + N'].LineDefinitionEntries[0].' + FL.[Id]
			ELSE
				N'[' + CAST(L.[DocumentIndex] AS NVARCHAR (255)) + N'].Lines[' + CAST(L.[Index] AS NVARCHAR (255)) + N'].' + FL.[Id]
			END,
		N'Error_Field0IsRequired',
		[dbo].[fn_Localize](LDC.[Label], LDC.[Label2], LDC.[Label3]) AS [FieldName]
	FROM @Lines L
	CROSS JOIN (VALUES
		(N'PostingDate'),(N'Memo')
	) FL([Id])
	JOIN @Documents D ON D.[Index] = L.[DocumentIndex]
	JOIN dbo.LineDefinitions LD ON L.DefinitionId = LD.[Id]
	JOIN [dbo].[LineDefinitionColumns] LDC ON LDC.LineDefinitionId = L.DefinitionId AND LDC.[ColumnName] = FL.[Id]
	LEFT JOIN @DocumentLineDefinitionEntries DLDE ON D.[Index] = DLDE.[DocumentIndex] AND L.[DefinitionId] = DLDE.[LineDefinitionId] AND DLDE.[EntryIndex] = 0
	WHERE @State >= LDC.[RequiredState]
	AND L.[DefinitionId] IN (SELECT [Id] FROM map.LineDefinitions() WHERE [HasWorkflow] = 1)
	AND	(
		FL.Id = N'PostingDate'	AND L.[PostingDate] IS NULL OR
		FL.Id = N'Memo'			AND L.[Memo] IS NULL
	);
	-- No Null account when in state 4
	IF @State = 4 -- posted
	BEGIN
		DECLARE @ArchiveDate DATE;
		---- Posting Date not null, moved up
		INSERT INTO @ValidationErrors([Key], [ErrorName], [Argument0])
		SELECT DISTINCT TOP (@Top)
		CASE
			WHEN L.[DefinitionId] = @ManualLineLD THEN
				N'[' + CAST(D.[Index] AS NVARCHAR (255)) + N'].PostingDate'
			WHEN LDC.InheritsFromHeader >= 1 AND LD.ViewDefaultsToForm = 0 AND (
				DLDE.[PostingDateIsCommon] = 1
			) THEN
				N'[' + CAST(D.[Index] AS NVARCHAR (255)) + N'].LineDefinitionEntries[0].PostingDate'
			ELSE
				'[' + CAST(D.[Index] AS NVARCHAR (255)) + '].Lines[' + CAST(L.[Index] AS NVARCHAR (255)) + ']'
			END,
			N'Error_Field0IsRequired',		
			N'localize:Line_PostingDate'
		FROM @Lines L
		JOIN @Documents D ON D.[Index] = L.[DocumentIndex]
		JOIN dbo.LineDefinitions LD ON L.DefinitionId = LD.[Id]
		JOIN [dbo].[LineDefinitionColumns] LDC ON LDC.LineDefinitionId = L.DefinitionId AND LDC.[ColumnName] = N'PostingDate'
		LEFT JOIN @DocumentLineDefinitionEntries DLDE ON D.[Index] = DLDE.[DocumentIndex] AND L.[DefinitionId] = DLDE.[LineDefinitionId] AND DLDE.[EntryIndex] = 0

		WHERE L.[PostingDate] IS NULL;

		-- Null Values are not allowed
		INSERT INTO @ValidationErrors([Key], [ErrorName], [Argument0])
		SELECT DISTINCT TOP (@Top)
			'[' + CAST([DocumentIndex] AS NVARCHAR (255)) + '].Lines[' +
				CAST([LineIndex] AS NVARCHAR (255)) + '].Entries[' +
				CAST([Index]  AS NVARCHAR (255))+ '].Value',
			N'Error_Field0IsRequired',
			N'localize:Entry_Value'
		FROM @Entries
		WHERE [Value] IS NULL;

		-- Lines must be balanced
		INSERT INTO @ValidationErrors([Key], [ErrorName], [Argument0])
		SELECT DISTINCT TOP (@Top)
			'[' + CAST(L.[DocumentIndex] AS NVARCHAR (255)) + '].Lines[' +
				CAST(L.[Index] AS NVARCHAR (255)) + ']',
			N'Error_TransactionHasDebitCreditDifference0',
			FORMAT(SUM(E.[Direction] * E.[Value]), 'N', 'en-us') AS NetDifference
		FROM @Lines L
		JOIN @Entries E ON L.[Index] = E.[LineIndex] AND L.[DocumentIndex] = E.[DocumentIndex]
		GROUP BY L.[DocumentIndex], L.[Index]
		HAVING SUM(E.[Direction] * E.[Value]) <> 0;

		-- account/currency/center/ must not be null
		INSERT INTO @ValidationErrors([Key], [ErrorName], [Argument0])
		SELECT DISTINCT TOP (@Top)
			'[' + CAST(L.[DocumentIndex] AS NVARCHAR (255)) + '].Lines[' +
				CAST(L.[Index] AS NVARCHAR (255)) + '].Entries[' +
				CAST(E.[Index]  AS NVARCHAR (255))+ '].' + FL.[Id],
			N'Error_Field0IsRequired',
			N'localize:Entry_' + LEFT(FL.[Id], LEN(FL.[Id]) - 2)
		FROM @Lines L
		JOIN @Entries E ON L.[Index] = E.[LineIndex] AND L.[DocumentIndex] = E.[DocumentIndex]
		CROSS JOIN (VALUES
			(N'AccountId'),(N'CurrencyId'),(N'CenterId')
		) FL([Id])
		WHERE	(
			FL.Id = N'AccountId'		AND E.[AccountId] IS NULL OR
			FL.Id = N'CurrencyId'		AND E.[CurrencyId] IS NULL OR
			FL.Id = N'CenterId'			AND E.[CenterId] IS NULL
		)

		-- Depending on account, contract and/or resource and/or entry type might be required
		-- NOTE: the conformance with resource definition and account definition is in [bll].[Documents_Validate__Save]
		-- TODO: Check if I can add a filter that this applies to JVs only
		INSERT INTO @ValidationErrors([Key], [ErrorName], [Argument0])
		SELECT DISTINCT TOP (@Top)
			'[' + CAST(L.[DocumentIndex] AS NVARCHAR (255)) + '].Lines[' +
				CAST(L.[Index] AS NVARCHAR (255)) + '].Entries[' +
				CAST(E.[Index] AS NVARCHAR (255)) + '].RelationId',
			N'Error_Field0IsRequired',
			N'localize:Entry_Relation'
		FROM @Lines L
		JOIN @Entries E ON L.[Index] = E.[LineIndex] AND L.[DocumentIndex] = E.[DocumentIndex]
		JOIN dbo.Accounts A ON E.[AccountId] = A.[Id]
		WHERE (A.[RelationDefinitionId] IS NOT NULL) AND (E.[RelationId] IS NULL);

		INSERT INTO @ValidationErrors([Key], [ErrorName], [Argument0])
		SELECT TOP (@Top)
			'[' + CAST(L.[DocumentIndex] AS NVARCHAR (255)) + '].Lines[' +
				CAST(L.[Index] AS NVARCHAR (255)) + '].Entries[' +
				CAST(E.[Index] AS NVARCHAR (255)) + '].ResourceId',
			N'Error_Field0IsRequired',
			N'localize:Entry_Resource'
		FROM @Lines L
		JOIN @Entries E ON L.[Index] = E.[LineIndex] AND L.[DocumentIndex] = E.[DocumentIndex]
		JOIN dbo.Accounts A ON E.[AccountId] = A.[Id]
		WHERE (A.[ResourceDefinitionId] IS NOT NULL) AND (E.[ResourceId] IS NULL);
	
		INSERT INTO @ValidationErrors([Key], [ErrorName], [Argument0])
		SELECT DISTINCT TOP (@Top)
			'[' + CAST(L.[DocumentIndex] AS NVARCHAR (255)) + '].Lines[' +
				CAST(L.[Index] AS NVARCHAR (255)) + '].Entries[' +
				CAST(E.[Index] AS NVARCHAR (255)) + '].NotedRelationId',
			N'Error_Field0IsRequired',
			N'localize:Entry_NotedRelation'
		FROM @Lines L
		JOIN @Entries E ON L.[Index] = E.[LineIndex] AND L.[DocumentIndex] = E.[DocumentIndex]
		JOIN dbo.Accounts A ON E.[AccountId] = A.[Id]
		WHERE (A.[NotedRelationDefinitionId] IS NOT NULL) AND (E.[NotedRelationId] IS NULL);
	
		INSERT INTO @ValidationErrors([Key], [ErrorName], [Argument0])
		SELECT DISTINCT TOP (@Top)
			'[' + CAST(L.[DocumentIndex] AS NVARCHAR (255)) + '].Lines[' +
				CAST(L.[Index] AS NVARCHAR (255)) + '].Entries[' +
				CAST(E.[Index] AS NVARCHAR (255)) + '].EntryTypeId',
			N'Error_Field0IsRequired',
			N'localize:Entry_EntryType'
		FROM @Lines L
		JOIN @Entries E ON L.[Index] = E.[LineIndex] AND L.[DocumentIndex] = E.[DocumentIndex]
		JOIN dbo.Accounts A ON E.[AccountId] = A.[Id]
		JOIN dbo.[AccountTypes] AC ON A.[AccountTypeId] = AC.[Id]
		JOIN dbo.[EntryTypes] ET ON AC.[EntryTypeParentId] = ET.[Id]
		WHERE ET.IsActive = 1 AND E.[EntryTypeId] IS NULL;

<<<<<<< HEAD
	-- If Account type allows pure, closing should not cause the pure balance to be zero while the non-pure balance be non zero
	WITH PreBalances AS (
		SELECT E.[AccountId], E.[ResourceId],-- E.[RelationId],
			SUM(CASE WHEN U.UnitType <> N'Pure' THEN E.[Direction] * E.[Quantity] ELSE 0 END) AS [ServiceQuantity],
			SUM(CASE WHEN U.UnitType = N'Pure' THEN E.[Direction] * E.[Quantity] ELSE 0 END) AS [PureQuantity],
			SUM(E.[Direction] * E.[Value]) AS [NetValue]
		FROM dbo.Entries E
		JOIN dbo.Lines L ON E.[LineId] = L.[Id]
		JOIN dbo.Accounts A ON E.AccountId = A.[Id]
		JOIN dbo.AccountTypes AC ON A.[AccountTypeId] = AC.[Id]
		JOIN dbo.Units U ON E.[UnitId] = U.[Id]
		JOIN (
			SELECT DISTINCT [AccountId], [ResourceId]--, [RelationId]
			FROM @Entries
		) FE ON E.[AccountId] = FE.[AccountId] AND E.[ResourceId] = FE.[ResourceId] --AND E.[RelationId] = FE.[RelationId]
		WHERE
			AC.[StandardAndPure] = 1
		AND L.[State] = 4
		AND L.[Id] NOT IN (SELECT [Id] FROM @Lines)
		AND E.[Id] NOT IN (SELECT [Id] FROM @Entries)
		GROUP BY E.[AccountId], E.[ResourceId]--, E.[RelationId]
	),
	CurrentBalances AS (
		SELECT E.[AccountId], E.[ResourceId],-- E.[RelationId],
			SUM(CASE WHEN U.UnitType <> N'Pure' THEN E.[Direction] * E.[Quantity] ELSE 0 END) AS [ServiceQuantity],
			SUM(CASE WHEN U.UnitType = N'Pure' THEN E.[Direction] * E.[Quantity] ELSE 0 END) AS [PureQuantity],
			SUM(E.[Direction] * E.[Value]) AS [NetValue]
		FROM @Entries E
		JOIN @Lines L ON E.[LineIndex] = L.[Index] AND E.[DocumentIndex] = L.[DocumentIndex]
=======
		-- If Account type allows pure, closing should not cause the pure balance to be zero while the non-pure balance be non zero
		WITH PreBalances AS (
			SELECT E.[AccountId], E.[ResourceId], E.[RelationId],
				SUM(CASE WHEN U.UnitType <> N'Pure' THEN E.[Direction] * E.[Quantity] ELSE 0 END) AS [ServiceQuantity],
				SUM(CASE WHEN U.UnitType = N'Pure' THEN E.[Direction] * E.[Quantity] ELSE 0 END) AS [PureQuantity],
				SUM(E.[Direction] * E.[Value]) AS [NetValue]
			FROM dbo.Entries E
			JOIN dbo.Lines L ON E.[LineId] = L.[Id]
			JOIN dbo.Accounts A ON E.AccountId = A.[Id]
			JOIN dbo.AccountTypes AC ON A.[AccountTypeId] = AC.[Id]
			JOIN dbo.Units U ON E.[UnitId] = U.[Id]
			JOIN (
				SELECT DISTINCT [AccountId], [ResourceId], [RelationId]
				FROM @Entries
			) FE ON E.[AccountId] = FE.[AccountId] AND E.[ResourceId] = FE.[ResourceId] AND E.[RelationId] = FE.[RelationId]
			WHERE
				AC.[StandardAndPure] = 1
			AND L.[State] = 4
			AND L.[Id] NOT IN (SELECT [Id] FROM @Lines)
			AND E.[Id] NOT IN (SELECT [Id] FROM @Entries)
			GROUP BY E.[AccountId], E.[ResourceId], E.[RelationId]
		),
		CurrentBalances AS (
			SELECT E.[AccountId], E.[ResourceId], E.[RelationId],
				SUM(CASE WHEN U.UnitType <> N'Pure' THEN E.[Direction] * E.[Quantity] ELSE 0 END) AS [ServiceQuantity],
				SUM(CASE WHEN U.UnitType = N'Pure' THEN E.[Direction] * E.[Quantity] ELSE 0 END) AS [PureQuantity],
				SUM(E.[Direction] * E.[Value]) AS [NetValue]
			FROM @Entries E
			JOIN @Lines L ON E.[LineIndex] = L.[Index] AND E.[DocumentIndex] = L.[DocumentIndex]
			JOIN dbo.Accounts A ON E.AccountId = A.[Id]
			JOIN dbo.AccountTypes AC ON A.[AccountTypeId] = AC.[Id]
			JOIN dbo.Units U ON E.[UnitId] = U.[Id]
			WHERE
				AC.[StandardAndPure] = 1
			GROUP BY E.[AccountId], E.[ResourceId], E.[RelationId]
		)
		INSERT INTO @ValidationErrors([Key], [ErrorName], [Argument0])
		SELECT DISTINCT TOP (@Top)
			'[' + CAST(L.[DocumentIndex] AS NVARCHAR (255)) + '].Lines[' +
				CAST(L.[Index] AS NVARCHAR (255)) + '].Entries[' +
				CAST(E.[Index]  AS NVARCHAR (255))+ ']',
			N'Error_Account0QuantityBalanceIsWrong',
			[dbo].[fn_Localize](A.[Name], A.[Name2], A.[Name3]) AS AccountName
			--ISNULL(PB.[ServiceQuantity], 0) + ISNULL(CB.[ServiceQuantity], 0) AS ServiceBalance,
			--ISNULL(PB.[PureQuantity], 0) + ISNULL(CB.[PureQuantity], 0) AS PureBalance
		FROM @Lines L
		JOIN @Entries E ON L.[Index] = E.[LineIndex] AND L.[DocumentIndex] = E.[DocumentIndex]
		JOIN dbo.Accounts A ON E.AccountId = A.[Id]
		JOIN dbo.AccountTypes AC ON A.[AccountTypeId] = AC.[Id]
		JOIN CurrentBalances CB ON E.[AccountId] = CB.[AccountId] AND E.[ResourceId] = CB.[ResourceId] AND E.[RelationId] = CB.[RelationId]
		LEFT JOIN PreBalances PB ON E.[AccountId] = PB.[AccountId] AND E.[ResourceId] = PB.[ResourceId] AND E.[RelationId] = PB.[RelationId]
		WHERE
			AC.[StandardAndPure] = 1
		AND ISNULL(PB.[PureQuantity], 0) + ISNULL(CB.[PureQuantity], 0) NOT IN (0, 1)
		UNION
		SELECT DISTINCT TOP (@Top)
			'[' + CAST(L.[DocumentIndex] AS NVARCHAR (255)) + '].Lines[' +
				CAST(L.[Index] AS NVARCHAR (255)) + '].Entries[' +
				CAST(E.[Index]  AS NVARCHAR (255))+ ']',
			N'Error_Account0ServiceBalanceIsNegative',
			[dbo].[fn_Localize](A.[Name], A.[Name2], A.[Name3]) AS AccountName
			--ISNULL(PB.[ServiceQuantity], 0) + ISNULL(CB.[ServiceQuantity], 0) AS ServiceBalance,
			--ISNULL(PB.[PureQuantity], 0) + ISNULL(CB.[PureQuantity], 0) AS PureBalance
		FROM @Lines L
		JOIN @Entries E ON L.[Index] = E.[LineIndex] AND L.[DocumentIndex] = E.[DocumentIndex]
>>>>>>> 6ad3c192
		JOIN dbo.Accounts A ON E.AccountId = A.[Id]
		JOIN dbo.AccountTypes AC ON A.[AccountTypeId] = AC.[Id]
		JOIN CurrentBalances CB ON E.[AccountId] = CB.[AccountId] AND E.[ResourceId] = CB.[ResourceId] AND E.[RelationId] = CB.[RelationId]
		LEFT JOIN PreBalances PB ON E.[AccountId] = PB.[AccountId] AND E.[ResourceId] = PB.[ResourceId] AND E.[RelationId] = PB.[RelationId]
		WHERE
			AC.[StandardAndPure] = 1
<<<<<<< HEAD
		GROUP BY E.[AccountId], E.[ResourceId]--, E.[RelationId]
	)
	INSERT INTO @ValidationErrors([Key], [ErrorName], [Argument0])
	SELECT DISTINCT TOP (@Top)
		'[' + CAST(L.[DocumentIndex] AS NVARCHAR (255)) + '].Lines[' +
			CAST(L.[Index] AS NVARCHAR (255)) + '].Entries[' +
			CAST(E.[Index]  AS NVARCHAR (255))+ ']',
		N'Error_Account0QuantityBalanceIsWrong',
		dbo.fn_Localize(A.[Name], A.[Name2], A.[Name3]) AS AccountName
		--ISNULL(PB.[ServiceQuantity], 0) + ISNULL(CB.[ServiceQuantity], 0) AS ServiceBalance,
		--ISNULL(PB.[PureQuantity], 0) + ISNULL(CB.[PureQuantity], 0) AS PureBalance
	FROM @Lines L
	JOIN @Entries E ON L.[Index] = E.[LineIndex] AND L.[DocumentIndex] = E.[DocumentIndex]
	JOIN dbo.Accounts A ON E.AccountId = A.[Id]
	JOIN dbo.AccountTypes AC ON A.[AccountTypeId] = AC.[Id]
	JOIN CurrentBalances CB ON E.[AccountId] = CB.[AccountId] AND E.[ResourceId] = CB.[ResourceId] --AND E.[RelationId] = CB.[RelationId]
	LEFT JOIN PreBalances PB ON E.[AccountId] = PB.[AccountId] AND E.[ResourceId] = PB.[ResourceId] -- AND E.[RelationId] = PB.[RelationId]
	WHERE
		AC.[StandardAndPure] = 1
	AND ISNULL(PB.[PureQuantity], 0) + ISNULL(CB.[PureQuantity], 0) NOT IN (0, 1)
	UNION
	SELECT DISTINCT TOP (@Top)
		'[' + CAST(L.[DocumentIndex] AS NVARCHAR (255)) + '].Lines[' +
			CAST(L.[Index] AS NVARCHAR (255)) + '].Entries[' +
			CAST(E.[Index]  AS NVARCHAR (255))+ ']',
		N'Error_Account0ServiceBalanceIsNegative',
		dbo.fn_Localize(A.[Name], A.[Name2], A.[Name3]) AS AccountName
		--ISNULL(PB.[ServiceQuantity], 0) + ISNULL(CB.[ServiceQuantity], 0) AS ServiceBalance,
		--ISNULL(PB.[PureQuantity], 0) + ISNULL(CB.[PureQuantity], 0) AS PureBalance
	FROM @Lines L
	JOIN @Entries E ON L.[Index] = E.[LineIndex] AND L.[DocumentIndex] = E.[DocumentIndex]
	JOIN dbo.Accounts A ON E.AccountId = A.[Id]
	JOIN dbo.AccountTypes AC ON A.[AccountTypeId] = AC.[Id]
	JOIN CurrentBalances CB ON E.[AccountId] = CB.[AccountId] AND E.[ResourceId] = CB.[ResourceId] --AND E.[RelationId] = CB.[RelationId]
	LEFT JOIN PreBalances PB ON E.[AccountId] = PB.[AccountId] AND E.[ResourceId] = PB.[ResourceId] --AND E.[RelationId] = PB.[RelationId]
	WHERE
		AC.[StandardAndPure] = 1
	AND ISNULL(PB.[ServiceQuantity], 0) + ISNULL(CB.[ServiceQuantity], 0) < 0
	UNION
	SELECT DISTINCT TOP (@Top)
		'[' + CAST(L.[DocumentIndex] AS NVARCHAR (255)) + '].Lines[' +
			CAST(L.[Index] AS NVARCHAR (255)) + '].Entries[' +
			CAST(E.[Index]  AS NVARCHAR (255))+ ']',
		N'Error_Account0ValueBalanceIsNegative',
		dbo.fn_Localize(A.[Name], A.[Name2], A.[Name3]) AS AccountName
		--ISNULL(PB.[ServiceQuantity], 0) + ISNULL(CB.[ServiceQuantity], 0) AS ServiceBalance,
		--ISNULL(PB.[PureQuantity], 0) + ISNULL(CB.[PureQuantity], 0) AS PureBalance
	FROM @Lines L
	JOIN @Entries E ON L.[Index] = E.[LineIndex] AND L.[DocumentIndex] = E.[DocumentIndex]
	JOIN dbo.Accounts A ON E.AccountId = A.[Id]
	JOIN dbo.AccountTypes AC ON A.[AccountTypeId] = AC.[Id]
	JOIN CurrentBalances CB ON E.[AccountId] = CB.[AccountId] AND E.[ResourceId] = CB.[ResourceId]-- AND E.[RelationId] = CB.[RelationId]
	LEFT JOIN PreBalances PB ON E.[AccountId] = PB.[AccountId] AND E.[ResourceId] = PB.[ResourceId] --AND E.[RelationId] = PB.[RelationId]
	WHERE
		AC.[StandardAndPure] = 1
	AND ISNULL(PB.[NetValue], 0) + ISNULL(CB.[NetValue], 0) < 0
	UNION
	SELECT DISTINCT TOP (@Top)
		'[' + CAST(L.[DocumentIndex] AS NVARCHAR (255)) + '].Lines[' +
			CAST(L.[Index] AS NVARCHAR (255)) + '].Entries[' +
			CAST(E.[Index]  AS NVARCHAR (255))+ ']',
		N'Error_Account0RequiresAnEntryWithPureQuantity',
		dbo.fn_Localize(A.[Name], A.[Name2], A.[Name3]) AS AccountName
		--ISNULL(PB.[ServiceQuantity], 0) + ISNULL(CB.[ServiceQuantity], 0) AS ServiceBalance,
		--ISNULL(PB.[PureQuantity], 0) + ISNULL(CB.[PureQuantity], 0) AS PureBalance
	FROM @Lines L
	JOIN @Entries E ON L.[Index] = E.[LineIndex] AND L.[DocumentIndex] = E.[DocumentIndex]
	JOIN dbo.Accounts A ON E.AccountId = A.[Id]
	JOIN dbo.AccountTypes AC ON A.[AccountTypeId] = AC.[Id]
	JOIN CurrentBalances CB ON E.[AccountId] = CB.[AccountId] AND E.[ResourceId] = CB.[ResourceId] --AND E.[RelationId] = CB.[RelationId]
	LEFT JOIN PreBalances PB ON E.[AccountId] = PB.[AccountId] AND E.[ResourceId] = PB.[ResourceId] --AND E.[RelationId] = PB.[RelationId]
	WHERE
		AC.[StandardAndPure] = 1
	AND ISNULL(PB.[ServiceQuantity], 0) + ISNULL(CB.[ServiceQuantity], 0) <> 0
	AND ISNULL(PB.[PureQuantity], 0) + ISNULL(CB.[PureQuantity], 0) = 0
	UNION
	SELECT DISTINCT TOP (@Top)
		'[' + CAST(L.[DocumentIndex] AS NVARCHAR (255)) + '].Lines[' +
			CAST(L.[Index] AS NVARCHAR (255)) + '].Entries[' +
			CAST(E.[Index]  AS NVARCHAR (255))+ ']',
		N'Error_Account0HasNoResourceButValueBalanceIsNonZero',
		dbo.fn_Localize(A.[Name], A.[Name2], A.[Name3]) AS AccountName
		--ISNULL(PB.[ServiceQuantity], 0) + ISNULL(CB.[ServiceQuantity], 0) AS ServiceBalance,
		--ISNULL(PB.[PureQuantity], 0) + ISNULL(CB.[PureQuantity], 0) AS PureBalance
	FROM @Lines L
	JOIN @Entries E ON L.[Index] = E.[LineIndex] AND L.[DocumentIndex] = E.[DocumentIndex]
	JOIN dbo.Accounts A ON E.AccountId = A.[Id]
	JOIN dbo.AccountTypes AC ON A.[AccountTypeId] = AC.[Id]
	JOIN CurrentBalances CB ON E.[AccountId] = CB.[AccountId] AND E.[ResourceId] = CB.[ResourceId] --AND E.[RelationId] = CB.[RelationId]
	LEFT JOIN PreBalances PB ON E.[AccountId] = PB.[AccountId] AND E.[ResourceId] = PB.[ResourceId] --AND E.[RelationId] = PB.[RelationId]
	WHERE
		AC.[StandardAndPure] = 1
	AND ISNULL(PB.[NetValue], 0) + ISNULL(CB.[NetValue], 0) <> 0
	AND ISNULL(PB.[PureQuantity], 0) + ISNULL(CB.[PureQuantity], 0) = 0
END
-- cannot unpost (4=>1,2,3) iif it cause negative quantity
IF @State < 4 and (1=0)
BEGIN
	WITH InventoryAccounts AS (
		SELECT A.[Id]
		FROM dbo.Accounts A
		JOIN dbo.AccountTypes ATC ON A.[AccountTypeId] = ATC.[Id]
		JOIN dbo.AccountTypes ATP ON ATC.[Node].IsDescendantOf(ATP.[Node])  = 1
		WHERE ATP.[Concept] = N'Inventories'
	),
	NegativeBalancesDocuments AS (
	SELECT
		L.[DocumentIndex], L.[Index] AS [LineIndex], E.[Index], BD.Code, E.ResourceId, E.[RelationId],
		SUM(BE.[Direction] * BE.[Quantity]) 
			OVER (Partition BY BE.[ResourceId], BE.[RelationId] ORDER BY BL.[PostingDate], [LineId]) AS RunningTotal
		FROM (
			SELECT LFE.[Id], LFE.[PostingDate], LFE.[Index], LFE.[DocumentIndex], LBE.[DocumentId]
			FROM @Lines LFE
			JOIN dbo.Lines LBE ON LFE.[Id] = LBE.[Id]
			WHERE LBE.[State] = 4
		) L -- focus on lines that were posted and now are being unposted
=======
		AND ISNULL(PB.[ServiceQuantity], 0) + ISNULL(CB.[ServiceQuantity], 0) < 0
		UNION
		SELECT DISTINCT TOP (@Top)
			'[' + CAST(L.[DocumentIndex] AS NVARCHAR (255)) + '].Lines[' +
				CAST(L.[Index] AS NVARCHAR (255)) + '].Entries[' +
				CAST(E.[Index]  AS NVARCHAR (255))+ ']',
			N'Error_Account0ValueBalanceIsNegative',
			[dbo].[fn_Localize](A.[Name], A.[Name2], A.[Name3]) AS AccountName
			--ISNULL(PB.[ServiceQuantity], 0) + ISNULL(CB.[ServiceQuantity], 0) AS ServiceBalance,
			--ISNULL(PB.[PureQuantity], 0) + ISNULL(CB.[PureQuantity], 0) AS PureBalance
		FROM @Lines L
>>>>>>> 6ad3c192
		JOIN @Entries E ON L.[Index] = E.[LineIndex] AND L.[DocumentIndex] = E.[DocumentIndex]
		JOIN dbo.Accounts A ON E.AccountId = A.[Id]
		JOIN dbo.AccountTypes AC ON A.[AccountTypeId] = AC.[Id]
		JOIN CurrentBalances CB ON E.[AccountId] = CB.[AccountId] AND E.[ResourceId] = CB.[ResourceId] AND E.[RelationId] = CB.[RelationId]
		LEFT JOIN PreBalances PB ON E.[AccountId] = PB.[AccountId] AND E.[ResourceId] = PB.[ResourceId] AND E.[RelationId] = PB.[RelationId]
		WHERE
			AC.[StandardAndPure] = 1
		AND ISNULL(PB.[NetValue], 0) + ISNULL(CB.[NetValue], 0) < 0
		UNION
		SELECT DISTINCT TOP (@Top)
			'[' + CAST(L.[DocumentIndex] AS NVARCHAR (255)) + '].Lines[' +
				CAST(L.[Index] AS NVARCHAR (255)) + '].Entries[' +
				CAST(E.[Index]  AS NVARCHAR (255))+ ']',
			N'Error_Account0RequiresAnEntryWithPureQuantity',
			[dbo].[fn_Localize](A.[Name], A.[Name2], A.[Name3]) AS AccountName
			--ISNULL(PB.[ServiceQuantity], 0) + ISNULL(CB.[ServiceQuantity], 0) AS ServiceBalance,
			--ISNULL(PB.[PureQuantity], 0) + ISNULL(CB.[PureQuantity], 0) AS PureBalance
		FROM @Lines L
		JOIN @Entries E ON L.[Index] = E.[LineIndex] AND L.[DocumentIndex] = E.[DocumentIndex]
		JOIN dbo.Accounts A ON E.AccountId = A.[Id]
		JOIN dbo.AccountTypes AC ON A.[AccountTypeId] = AC.[Id]
		JOIN CurrentBalances CB ON E.[AccountId] = CB.[AccountId] AND E.[ResourceId] = CB.[ResourceId] AND E.[RelationId] = CB.[RelationId]
		LEFT JOIN PreBalances PB ON E.[AccountId] = PB.[AccountId] AND E.[ResourceId] = PB.[ResourceId] AND E.[RelationId] = PB.[RelationId]
		WHERE
			AC.[StandardAndPure] = 1
		AND ISNULL(PB.[ServiceQuantity], 0) + ISNULL(CB.[ServiceQuantity], 0) <> 0
		AND ISNULL(PB.[PureQuantity], 0) + ISNULL(CB.[PureQuantity], 0) = 0
		UNION
		SELECT DISTINCT TOP (@Top)
			'[' + CAST(L.[DocumentIndex] AS NVARCHAR (255)) + '].Lines[' +
				CAST(L.[Index] AS NVARCHAR (255)) + '].Entries[' +
				CAST(E.[Index]  AS NVARCHAR (255))+ ']',
			N'Error_Account0HasNoResourceButValueBalanceIsNonZero',
			[dbo].[fn_Localize](A.[Name], A.[Name2], A.[Name3]) AS AccountName
			--ISNULL(PB.[ServiceQuantity], 0) + ISNULL(CB.[ServiceQuantity], 0) AS ServiceBalance,
			--ISNULL(PB.[PureQuantity], 0) + ISNULL(CB.[PureQuantity], 0) AS PureBalance
		FROM @Lines L
		JOIN @Entries E ON L.[Index] = E.[LineIndex] AND L.[DocumentIndex] = E.[DocumentIndex]
		JOIN dbo.Accounts A ON E.AccountId = A.[Id]
		JOIN dbo.AccountTypes AC ON A.[AccountTypeId] = AC.[Id]
		JOIN CurrentBalances CB ON E.[AccountId] = CB.[AccountId] AND E.[ResourceId] = CB.[ResourceId] AND E.[RelationId] = CB.[RelationId]
		LEFT JOIN PreBalances PB ON E.[AccountId] = PB.[AccountId] AND E.[ResourceId] = PB.[ResourceId] AND E.[RelationId] = PB.[RelationId]
		WHERE
			AC.[StandardAndPure] = 1
		AND ISNULL(PB.[NetValue], 0) + ISNULL(CB.[NetValue], 0) <> 0
		AND ISNULL(PB.[PureQuantity], 0) + ISNULL(CB.[PureQuantity], 0) = 0
	END
	-- cannot unpost (4=>1,2,3) iif it cause negative quantity
	IF @State < 4 and (1=0)
	BEGIN
		WITH InventoryAccounts AS (
			SELECT A.[Id]
			FROM dbo.Accounts A
			JOIN dbo.AccountTypes ATC ON A.[AccountTypeId] = ATC.[Id]
			JOIN dbo.AccountTypes ATP ON ATC.[Node].IsDescendantOf(ATP.[Node])  = 1
			WHERE ATP.[Concept] = N'Inventories'
		),
		NegativeBalancesDocuments AS (
		SELECT
			L.[DocumentIndex], L.[Index] AS [LineIndex], E.[Index], BD.Code, E.ResourceId, E.[RelationId],
			SUM(BE.[Direction] * BE.[Quantity]) 
				OVER (Partition BY BE.[ResourceId], BE.[RelationId] ORDER BY BL.[PostingDate], [LineId]) AS RunningTotal
			FROM (
				SELECT LFE.[Id], LFE.[PostingDate], LFE.[Index], LFE.[DocumentIndex], LBE.[DocumentId]
				FROM @Lines LFE
				JOIN dbo.Lines LBE ON LFE.[Id] = LBE.[Id]
				WHERE LBE.[State] = 4
			) L -- focus on lines that were posted and now are being unposted
			JOIN @Entries E ON L.[Index] = E.[LineIndex] AND L.[DocumentIndex] = E.[DocumentIndex]
			JOIN InventoryAccounts A ON A.[Id] = E.[AccountId]
			JOIN dbo.Entries BE ON BE.[AccountId] = E.[AccountId] AND BE.[ResourceId] = E.[ResourceId] AND BE.[RelationId] = E.[RelationId]
			JOIN dbo.Lines BL ON BE.LineId = BL.[Id]
			JOIN map.Documents() BD ON BL.DocumentId = BD.[Id]
			WHERE BL.[State] = 4
			AND (BL.[Id] NOT IN (SELECT [Id] FROM @Lines))
		)
		INSERT INTO @ValidationErrors([Key], [ErrorName], [Argument0], [Argument1],[Argument2],[Argument3], [Argument4])
		SELECT DISTINCT TOP (@Top)
			'[' + CAST(E.[DocumentIndex] AS NVARCHAR (255)) + '].Lines[' +
				CAST(E.[LineIndex] AS NVARCHAR (255)) + '].Entries[' +
				CAST(E.[Index]  AS NVARCHAR (255))+ ']',
				N'Error_Resource01AndRelation23AppearInLaterDocument4', -- cause negative quantity in document
				[dbo].[fn_Localize](RD.[TitleSingular], RD.[TitleSingular2], RD.[TitleSingular3]) AS ResourceDefinition,
				[dbo].[fn_Localize](R.[Name], R.[Name2], R.[Name3]) AS [Resource],
				[dbo].[fn_Localize](RLD.[TitleSingular], RLD.[TitleSingular2], RLD.[TitleSingular3]) AS RelationDefinition,
				[dbo].[fn_Localize](RL.[Name], RL.[Name2], RL.[Name3]) AS [Relation],
				E.Code
			FROM
			NegativeBalancesDocuments E
			JOIN dbo.Resources R ON E.ResourceId = R.[Id]
			JOIN dbo.ResourceDefinitions RD ON R.DefinitionId = RD.Id
			JOIN dbo.Relations RL ON E.[RelationId] = RL.[Id]
			JOIN dbo.RelationDefinitions RLD ON RL.DefinitionId = RLD.[Id]
			WHERE E.RunningTotal < 0

	END
	-- cannot post (1,2,3=>4) if it causes negative anywhere
	IF @State = 4 and (1=0)
	BEGIN
		WITH InventoryAccounts AS (
			SELECT A.[Id]
			FROM dbo.Accounts A
			JOIN dbo.AccountTypes ATC ON A.[AccountTypeId] = ATC.[Id]
			JOIN dbo.AccountTypes ATP ON ATC.[Node].IsDescendantOf(ATP.[Node])  = 1
			WHERE ATP.[Concept] = N'Inventories'
		),
		NegativeBalancesDocuments AS (
		SELECT
			L.[DocumentIndex], L.[Index] AS LineIndex, E.[Index], BD.Code, E.ResourceId, E.[RelationId],
			SUM(BE.[Direction] * BE.[Quantity]) 
				OVER (Partition BY BE.[ResourceId], BE.[RelationId] ORDER BY MONTH(BL.[PostingDate]), BE.[Direction] DESC) AS RunningTotal
			FROM @Lines L
			JOIN @Entries E ON L.[Index] = E.[LineIndex] AND L.[DocumentIndex] = E.[DocumentIndex]
			JOIN InventoryAccounts A ON A.[Id] = E.[AccountId]
			JOIN dbo.Entries BE ON BE.[AccountId] = E.[AccountId] AND BE.[ResourceId] = E.[ResourceId] AND BE.[RelationId] = E.[RelationId]
			JOIN dbo.Lines BL ON BE.LineId = BL.[Id]
			JOIN map.Documents() BD ON BL.DocumentId = BD.[Id]
			WHERE BL.[State] = 4
		)
		INSERT INTO @ValidationErrors([Key], [ErrorName], [Argument0], [Argument1],[Argument2],[Argument3], [Argument4])
		SELECT DISTINCT TOP (@Top)
			'[' + CAST(E.[DocumentIndex] AS NVARCHAR (255)) + '].Lines[' +
				CAST(E.[LineIndex] AS NVARCHAR (255)) + '].Entries[' +
				CAST(E.[Index]  AS NVARCHAR (255))+ ']',
				N'Error_Resource01AndRelation23AppearInLaterDocument4', -- cause negative quantity in document
				[dbo].[fn_Localize](RD.[TitleSingular], RD.[TitleSingular2], RD.[TitleSingular3]) AS ResourceDefinition,
				[dbo].[fn_Localize](R.[Name], R.[Name2], R.[Name3]) AS [Resource],
				[dbo].[fn_Localize](RLD.[TitleSingular], RLD.[TitleSingular2], RLD.[TitleSingular3]) AS RelationDefinition,
				[dbo].[fn_Localize](RL.[Name], RL.[Name2], RL.[Name3]) AS [Relation],
				E.Code
			FROM NegativeBalancesDocuments E
			JOIN dbo.Resources R ON E.ResourceId = R.[Id]
			JOIN dbo.ResourceDefinitions RD ON R.DefinitionId = RD.Id
			JOIN dbo.Relations RL ON E.[RelationId] = RL.[Id]
			JOIN dbo.RelationDefinitions RLD ON RL.DefinitionId = RLD.[Id]
			WHERE E.[RunningTotal] < 0
	END

	IF @State > 0
	BEGIN
		-- No inactive account, for any positive state
		INSERT INTO @ValidationErrors([Key], [ErrorName], [Argument0])
		SELECT DISTINCT TOP (@Top)
			'[' + ISNULL(CAST(L.[Index] AS NVARCHAR (255)),'') + ']', 
			N'Error_TheAccount0IsInactive',
			[dbo].[fn_Localize](A.[Name], A.[Name2], A.[Name3]) AS Account
		FROM @Lines L
		JOIN @Entries E ON L.[Index] = E.[LineIndex] AND L.[DocumentIndex] = E.[DocumentIndex]
		JOIN dbo.[Accounts] A ON A.[Id] = E.[AccountId]
		WHERE (A.[IsActive] = 0);
		-- Cannot bypass the balance limits
		WITH FE_AB (EntryId, AccountBalanceId) AS (
			SELECT E.[Id] AS EntryId, AB.[Id] AS AccountBalanceId
			FROM @Lines FE
			JOIN @Entries E ON FE.[Index] = E.[LineIndex] AND FE.[DocumentIndex] = E.[DocumentIndex]
			JOIN dbo.Lines L ON FE.[Id] = L.[Id]
			JOIN map.LineDefinitions () LD ON L.[DefinitionId] = LD.[Id]
			JOIN dbo.AccountBalances AB ON
				(E.[CenterId] = AB.[CenterId])
			AND (AB.[RelationId] IS NULL OR E.[RelationId] = AB.[RelationId])
			AND (AB.[ResourceId] IS NULL OR E.[ResourceId] = AB.[ResourceId])
			AND (AB.[CurrencyId] = E.[CurrencyId])
			AND (E.[AccountId] = AB.[AccountId]) -- This will work only after E.AccountId is determined
			WHERE AB.BalanceEnforcedState <= @State
			AND AB.[BalanceEnforcedState] BETWEEN 1 AND 4
			AND (L.[State] >= AB.[BalanceEnforcedState] OR LD.[HasWorkflow] = 0 AND L.[State] = 0)
		),
		BreachingEntries ([AccountBalanceId], [NetBalance]) AS (
			SELECT TOP (@Top)
				AB.[Id] AS [AccountBalanceId], 
				FORMAT(SUM(E.[Direction] * E.[MonetaryValue]), 'N', 'en-us') AS NetBalance
			FROM dbo.Documents D
			JOIN dbo.Lines L ON L.DocumentId = D.[Id]
			JOIN map.LineDefinitions () LD ON L.[DefinitionId] = LD.[Id]
			JOIN dbo.Entries E ON L.[Id] = E.[LineId]
			JOIN dbo.AccountBalances AB ON
				(E.[CenterId] = AB.[CenterId])
			AND (AB.[RelationId] IS NULL OR E.[RelationId] = AB.[RelationId])
			AND (AB.[ResourceId] IS NULL OR E.[ResourceId] = AB.[ResourceId])
			AND (AB.[CurrencyId] = E.[CurrencyId])
			AND (E.[AccountId] = AB.[AccountId]) -- This will work only after E.AccountId is determined
			WHERE AB.Id IN (Select [AccountBalanceId] FROM FE_AB)
			AND ((L.[State] >= AB.[BalanceEnforcedState]) OR 
				L.[Id] IN (Select [Id] FROM @Lines)
				AND LD.[HasWorkflow] = 0
				AND L.[State] = 0)
			GROUP BY AB.[Id], AB.[MinMonetaryBalance], AB.[MaxMonetaryBalance], AB.[MinQuantity], AB.[MaxQuantity]
			HAVING SUM(E.[Direction] * E.[MonetaryValue]) NOT BETWEEN AB.[MinMonetaryBalance] AND AB.[MaxMonetaryBalance]
			OR SUM(E.[Direction] * E.[Quantity]) NOT BETWEEN AB.[MinQuantity] AND AB.[MaxQuantity]
		)
		INSERT INTO @ValidationErrors([Key], [ErrorName], [Argument0])
		SELECT
			'[' + CAST(L.[DocumentIndex] AS NVARCHAR (255)) + '].Lines[' +
				CAST(L.[Index] AS NVARCHAR (255)) + '].Entries[' +
				CAST(E.[Index] AS NVARCHAR (255)) + ']',
			N'Error_TheEntryCausesOffLimitBalance0' AS [ErrorName],
			BE.NetBalance
		FROM @Lines L
		JOIN @Entries E ON L.[Index] = E.[LineIndex] AND L.[DocumentIndex] = E.[DocumentIndex]
		JOIN FE_AB ON E.[Id] = FE_AB.[EntryId]
		JOIN BreachingEntries BE ON FE_AB.[AccountBalanceId] = BE.[AccountBalanceId]
	END

<<<<<<< HEAD
=======
	/*
		-- TODO: For the cases below, add the condition that Entry Type is enforced

	
	--=-=-=-=-=-=-=-=-=-=-=-=-=-=-=-=-=-=-=-=-=-=-=-=-=
	--                 JV Validation
	--=-=-=-=-=-=-=-=-=-=-=-=-=-=-=-=-=-=-=-=-=-=-=-=-=

	-- Some Accounts of some Account Types require an Entry Type
	INSERT INTO @ValidationErrors([Key], [ErrorName], [Argument0])
	SELECT TOP (@Top)
		'[' + CAST(E.[DocumentIndex] AS NVARCHAR (255)) + '].Lines[' +
			CAST(E.[LineIndex] AS NVARCHAR (255)) + '].Entries[' + CAST(E.[Index] AS NVARCHAR(255)) + '].EntryTypeId',
		N'Error_ThePurposeIsRequiredBecauseAccountTypeIs0',
		[dbo].[fn_Localize]([AT].[Name], [AT].[Name2], [AT].[Name3]) AS [AccountType]
	FROM @Entries [E]
	JOIN @Lines L ON L.[Index] = E.[LineIndex] AND L.[DocumentIndex] = E.[DocumentIndex]
	JOIN [dbo].[Accounts] [A] ON [E].[AccountId] = [A].[Id]
	JOIN [dbo].[AccountTypes] [AT] ON A.[AccountTypeId] = [AT].[Id]
	WHERE ([E].[EntryTypeId] IS NULL)
	AND [AT].[EntryTypeParentId] IS NOT NULL
	AND L.DefinitionId = @ManualLineLD
		
	-- The Entry Type must be compatible with the Account Type
	INSERT INTO @ValidationErrors([Key], [ErrorName], [Argument0], [Argument1])
	SELECT TOP (@Top)
		'[' + CAST(E.[DocumentIndex] AS NVARCHAR (255)) + '].Lines[' +
			CAST(E.[LineIndex] AS NVARCHAR (255)) + '].Entries[' + CAST(E.[Index] AS NVARCHAR(255)) + '].EntryTypeId',
		N'Error_IncompatibleAccountType0AndEntryType1',
		[dbo].[fn_Localize]([AT].[Name], [AT].[Name2], [AT].[Name3]) AS AccountType,
		[dbo].[fn_Localize]([ETE].[Name], [ETE].[Name2], [ETE].[Name3]) AS AccountType
	FROM @Entries E
	JOIN @Lines L ON L.[Index] = E.[LineIndex] AND L.[DocumentIndex] = E.[DocumentIndex]
	JOIN dbo.Accounts A ON E.AccountId = A.Id
	JOIN dbo.[AccountTypes] [AT] ON A.[AccountTypeId] = [AT].Id
	JOIN dbo.[EntryTypes] ETE ON E.[EntryTypeId] = ETE.Id
	JOIN dbo.[EntryTypes] ETA ON [AT].[EntryTypeParentId] = ETA.[Id]
	WHERE ETE.[Node].IsDescendantOf(ETA.[Node]) = 0
	AND L.[DefinitionId] = @ManualLineLD;


	*/

>>>>>>> 6ad3c192
	--SELECT @ValidationErrorsJson = 
	--(
	--	SELECT *
	--	FROM @ValidationErrors
	--	FOR JSON PATH
	--);
	
	-- Set @IsError
	SET @IsError = CASE WHEN EXISTS(SELECT 1 FROM @ValidationErrors) THEN 1 ELSE 0 END;

	SELECT TOP(@Top) * FROM @ValidationErrors;
END;<|MERGE_RESOLUTION|>--- conflicted
+++ resolved
@@ -244,7 +244,6 @@
 		JOIN dbo.[EntryTypes] ET ON AC.[EntryTypeParentId] = ET.[Id]
 		WHERE ET.IsActive = 1 AND E.[EntryTypeId] IS NULL;
 
-<<<<<<< HEAD
 	-- If Account type allows pure, closing should not cause the pure balance to be zero while the non-pure balance be non zero
 	WITH PreBalances AS (
 		SELECT E.[AccountId], E.[ResourceId],-- E.[RelationId],
@@ -274,80 +273,11 @@
 			SUM(E.[Direction] * E.[Value]) AS [NetValue]
 		FROM @Entries E
 		JOIN @Lines L ON E.[LineIndex] = L.[Index] AND E.[DocumentIndex] = L.[DocumentIndex]
-=======
-		-- If Account type allows pure, closing should not cause the pure balance to be zero while the non-pure balance be non zero
-		WITH PreBalances AS (
-			SELECT E.[AccountId], E.[ResourceId], E.[RelationId],
-				SUM(CASE WHEN U.UnitType <> N'Pure' THEN E.[Direction] * E.[Quantity] ELSE 0 END) AS [ServiceQuantity],
-				SUM(CASE WHEN U.UnitType = N'Pure' THEN E.[Direction] * E.[Quantity] ELSE 0 END) AS [PureQuantity],
-				SUM(E.[Direction] * E.[Value]) AS [NetValue]
-			FROM dbo.Entries E
-			JOIN dbo.Lines L ON E.[LineId] = L.[Id]
-			JOIN dbo.Accounts A ON E.AccountId = A.[Id]
-			JOIN dbo.AccountTypes AC ON A.[AccountTypeId] = AC.[Id]
-			JOIN dbo.Units U ON E.[UnitId] = U.[Id]
-			JOIN (
-				SELECT DISTINCT [AccountId], [ResourceId], [RelationId]
-				FROM @Entries
-			) FE ON E.[AccountId] = FE.[AccountId] AND E.[ResourceId] = FE.[ResourceId] AND E.[RelationId] = FE.[RelationId]
-			WHERE
-				AC.[StandardAndPure] = 1
-			AND L.[State] = 4
-			AND L.[Id] NOT IN (SELECT [Id] FROM @Lines)
-			AND E.[Id] NOT IN (SELECT [Id] FROM @Entries)
-			GROUP BY E.[AccountId], E.[ResourceId], E.[RelationId]
-		),
-		CurrentBalances AS (
-			SELECT E.[AccountId], E.[ResourceId], E.[RelationId],
-				SUM(CASE WHEN U.UnitType <> N'Pure' THEN E.[Direction] * E.[Quantity] ELSE 0 END) AS [ServiceQuantity],
-				SUM(CASE WHEN U.UnitType = N'Pure' THEN E.[Direction] * E.[Quantity] ELSE 0 END) AS [PureQuantity],
-				SUM(E.[Direction] * E.[Value]) AS [NetValue]
-			FROM @Entries E
-			JOIN @Lines L ON E.[LineIndex] = L.[Index] AND E.[DocumentIndex] = L.[DocumentIndex]
-			JOIN dbo.Accounts A ON E.AccountId = A.[Id]
-			JOIN dbo.AccountTypes AC ON A.[AccountTypeId] = AC.[Id]
-			JOIN dbo.Units U ON E.[UnitId] = U.[Id]
-			WHERE
-				AC.[StandardAndPure] = 1
-			GROUP BY E.[AccountId], E.[ResourceId], E.[RelationId]
-		)
-		INSERT INTO @ValidationErrors([Key], [ErrorName], [Argument0])
-		SELECT DISTINCT TOP (@Top)
-			'[' + CAST(L.[DocumentIndex] AS NVARCHAR (255)) + '].Lines[' +
-				CAST(L.[Index] AS NVARCHAR (255)) + '].Entries[' +
-				CAST(E.[Index]  AS NVARCHAR (255))+ ']',
-			N'Error_Account0QuantityBalanceIsWrong',
-			[dbo].[fn_Localize](A.[Name], A.[Name2], A.[Name3]) AS AccountName
-			--ISNULL(PB.[ServiceQuantity], 0) + ISNULL(CB.[ServiceQuantity], 0) AS ServiceBalance,
-			--ISNULL(PB.[PureQuantity], 0) + ISNULL(CB.[PureQuantity], 0) AS PureBalance
-		FROM @Lines L
-		JOIN @Entries E ON L.[Index] = E.[LineIndex] AND L.[DocumentIndex] = E.[DocumentIndex]
 		JOIN dbo.Accounts A ON E.AccountId = A.[Id]
 		JOIN dbo.AccountTypes AC ON A.[AccountTypeId] = AC.[Id]
-		JOIN CurrentBalances CB ON E.[AccountId] = CB.[AccountId] AND E.[ResourceId] = CB.[ResourceId] AND E.[RelationId] = CB.[RelationId]
-		LEFT JOIN PreBalances PB ON E.[AccountId] = PB.[AccountId] AND E.[ResourceId] = PB.[ResourceId] AND E.[RelationId] = PB.[RelationId]
+		JOIN dbo.Units U ON E.[UnitId] = U.[Id]
 		WHERE
 			AC.[StandardAndPure] = 1
-		AND ISNULL(PB.[PureQuantity], 0) + ISNULL(CB.[PureQuantity], 0) NOT IN (0, 1)
-		UNION
-		SELECT DISTINCT TOP (@Top)
-			'[' + CAST(L.[DocumentIndex] AS NVARCHAR (255)) + '].Lines[' +
-				CAST(L.[Index] AS NVARCHAR (255)) + '].Entries[' +
-				CAST(E.[Index]  AS NVARCHAR (255))+ ']',
-			N'Error_Account0ServiceBalanceIsNegative',
-			[dbo].[fn_Localize](A.[Name], A.[Name2], A.[Name3]) AS AccountName
-			--ISNULL(PB.[ServiceQuantity], 0) + ISNULL(CB.[ServiceQuantity], 0) AS ServiceBalance,
-			--ISNULL(PB.[PureQuantity], 0) + ISNULL(CB.[PureQuantity], 0) AS PureBalance
-		FROM @Lines L
-		JOIN @Entries E ON L.[Index] = E.[LineIndex] AND L.[DocumentIndex] = E.[DocumentIndex]
->>>>>>> 6ad3c192
-		JOIN dbo.Accounts A ON E.AccountId = A.[Id]
-		JOIN dbo.AccountTypes AC ON A.[AccountTypeId] = AC.[Id]
-		JOIN CurrentBalances CB ON E.[AccountId] = CB.[AccountId] AND E.[ResourceId] = CB.[ResourceId] AND E.[RelationId] = CB.[RelationId]
-		LEFT JOIN PreBalances PB ON E.[AccountId] = PB.[AccountId] AND E.[ResourceId] = PB.[ResourceId] AND E.[RelationId] = PB.[RelationId]
-		WHERE
-			AC.[StandardAndPure] = 1
-<<<<<<< HEAD
 		GROUP BY E.[AccountId], E.[ResourceId]--, E.[RelationId]
 	)
 	INSERT INTO @ValidationErrors([Key], [ErrorName], [Argument0])
@@ -464,113 +394,32 @@
 			JOIN dbo.Lines LBE ON LFE.[Id] = LBE.[Id]
 			WHERE LBE.[State] = 4
 		) L -- focus on lines that were posted and now are being unposted
-=======
-		AND ISNULL(PB.[ServiceQuantity], 0) + ISNULL(CB.[ServiceQuantity], 0) < 0
-		UNION
-		SELECT DISTINCT TOP (@Top)
-			'[' + CAST(L.[DocumentIndex] AS NVARCHAR (255)) + '].Lines[' +
-				CAST(L.[Index] AS NVARCHAR (255)) + '].Entries[' +
-				CAST(E.[Index]  AS NVARCHAR (255))+ ']',
-			N'Error_Account0ValueBalanceIsNegative',
-			[dbo].[fn_Localize](A.[Name], A.[Name2], A.[Name3]) AS AccountName
-			--ISNULL(PB.[ServiceQuantity], 0) + ISNULL(CB.[ServiceQuantity], 0) AS ServiceBalance,
-			--ISNULL(PB.[PureQuantity], 0) + ISNULL(CB.[PureQuantity], 0) AS PureBalance
-		FROM @Lines L
->>>>>>> 6ad3c192
-		JOIN @Entries E ON L.[Index] = E.[LineIndex] AND L.[DocumentIndex] = E.[DocumentIndex]
-		JOIN dbo.Accounts A ON E.AccountId = A.[Id]
-		JOIN dbo.AccountTypes AC ON A.[AccountTypeId] = AC.[Id]
-		JOIN CurrentBalances CB ON E.[AccountId] = CB.[AccountId] AND E.[ResourceId] = CB.[ResourceId] AND E.[RelationId] = CB.[RelationId]
-		LEFT JOIN PreBalances PB ON E.[AccountId] = PB.[AccountId] AND E.[ResourceId] = PB.[ResourceId] AND E.[RelationId] = PB.[RelationId]
-		WHERE
-			AC.[StandardAndPure] = 1
-		AND ISNULL(PB.[NetValue], 0) + ISNULL(CB.[NetValue], 0) < 0
-		UNION
-		SELECT DISTINCT TOP (@Top)
-			'[' + CAST(L.[DocumentIndex] AS NVARCHAR (255)) + '].Lines[' +
-				CAST(L.[Index] AS NVARCHAR (255)) + '].Entries[' +
-				CAST(E.[Index]  AS NVARCHAR (255))+ ']',
-			N'Error_Account0RequiresAnEntryWithPureQuantity',
-			[dbo].[fn_Localize](A.[Name], A.[Name2], A.[Name3]) AS AccountName
-			--ISNULL(PB.[ServiceQuantity], 0) + ISNULL(CB.[ServiceQuantity], 0) AS ServiceBalance,
-			--ISNULL(PB.[PureQuantity], 0) + ISNULL(CB.[PureQuantity], 0) AS PureBalance
-		FROM @Lines L
-		JOIN @Entries E ON L.[Index] = E.[LineIndex] AND L.[DocumentIndex] = E.[DocumentIndex]
-		JOIN dbo.Accounts A ON E.AccountId = A.[Id]
-		JOIN dbo.AccountTypes AC ON A.[AccountTypeId] = AC.[Id]
-		JOIN CurrentBalances CB ON E.[AccountId] = CB.[AccountId] AND E.[ResourceId] = CB.[ResourceId] AND E.[RelationId] = CB.[RelationId]
-		LEFT JOIN PreBalances PB ON E.[AccountId] = PB.[AccountId] AND E.[ResourceId] = PB.[ResourceId] AND E.[RelationId] = PB.[RelationId]
-		WHERE
-			AC.[StandardAndPure] = 1
-		AND ISNULL(PB.[ServiceQuantity], 0) + ISNULL(CB.[ServiceQuantity], 0) <> 0
-		AND ISNULL(PB.[PureQuantity], 0) + ISNULL(CB.[PureQuantity], 0) = 0
-		UNION
-		SELECT DISTINCT TOP (@Top)
-			'[' + CAST(L.[DocumentIndex] AS NVARCHAR (255)) + '].Lines[' +
-				CAST(L.[Index] AS NVARCHAR (255)) + '].Entries[' +
-				CAST(E.[Index]  AS NVARCHAR (255))+ ']',
-			N'Error_Account0HasNoResourceButValueBalanceIsNonZero',
-			[dbo].[fn_Localize](A.[Name], A.[Name2], A.[Name3]) AS AccountName
-			--ISNULL(PB.[ServiceQuantity], 0) + ISNULL(CB.[ServiceQuantity], 0) AS ServiceBalance,
-			--ISNULL(PB.[PureQuantity], 0) + ISNULL(CB.[PureQuantity], 0) AS PureBalance
-		FROM @Lines L
-		JOIN @Entries E ON L.[Index] = E.[LineIndex] AND L.[DocumentIndex] = E.[DocumentIndex]
-		JOIN dbo.Accounts A ON E.AccountId = A.[Id]
-		JOIN dbo.AccountTypes AC ON A.[AccountTypeId] = AC.[Id]
-		JOIN CurrentBalances CB ON E.[AccountId] = CB.[AccountId] AND E.[ResourceId] = CB.[ResourceId] AND E.[RelationId] = CB.[RelationId]
-		LEFT JOIN PreBalances PB ON E.[AccountId] = PB.[AccountId] AND E.[ResourceId] = PB.[ResourceId] AND E.[RelationId] = PB.[RelationId]
-		WHERE
-			AC.[StandardAndPure] = 1
-		AND ISNULL(PB.[NetValue], 0) + ISNULL(CB.[NetValue], 0) <> 0
-		AND ISNULL(PB.[PureQuantity], 0) + ISNULL(CB.[PureQuantity], 0) = 0
-	END
-	-- cannot unpost (4=>1,2,3) iif it cause negative quantity
-	IF @State < 4 and (1=0)
-	BEGIN
-		WITH InventoryAccounts AS (
-			SELECT A.[Id]
-			FROM dbo.Accounts A
-			JOIN dbo.AccountTypes ATC ON A.[AccountTypeId] = ATC.[Id]
-			JOIN dbo.AccountTypes ATP ON ATC.[Node].IsDescendantOf(ATP.[Node])  = 1
-			WHERE ATP.[Concept] = N'Inventories'
-		),
-		NegativeBalancesDocuments AS (
-		SELECT
-			L.[DocumentIndex], L.[Index] AS [LineIndex], E.[Index], BD.Code, E.ResourceId, E.[RelationId],
-			SUM(BE.[Direction] * BE.[Quantity]) 
-				OVER (Partition BY BE.[ResourceId], BE.[RelationId] ORDER BY BL.[PostingDate], [LineId]) AS RunningTotal
-			FROM (
-				SELECT LFE.[Id], LFE.[PostingDate], LFE.[Index], LFE.[DocumentIndex], LBE.[DocumentId]
-				FROM @Lines LFE
-				JOIN dbo.Lines LBE ON LFE.[Id] = LBE.[Id]
-				WHERE LBE.[State] = 4
-			) L -- focus on lines that were posted and now are being unposted
-			JOIN @Entries E ON L.[Index] = E.[LineIndex] AND L.[DocumentIndex] = E.[DocumentIndex]
-			JOIN InventoryAccounts A ON A.[Id] = E.[AccountId]
-			JOIN dbo.Entries BE ON BE.[AccountId] = E.[AccountId] AND BE.[ResourceId] = E.[ResourceId] AND BE.[RelationId] = E.[RelationId]
-			JOIN dbo.Lines BL ON BE.LineId = BL.[Id]
-			JOIN map.Documents() BD ON BL.DocumentId = BD.[Id]
-			WHERE BL.[State] = 4
-			AND (BL.[Id] NOT IN (SELECT [Id] FROM @Lines))
-		)
-		INSERT INTO @ValidationErrors([Key], [ErrorName], [Argument0], [Argument1],[Argument2],[Argument3], [Argument4])
-		SELECT DISTINCT TOP (@Top)
-			'[' + CAST(E.[DocumentIndex] AS NVARCHAR (255)) + '].Lines[' +
-				CAST(E.[LineIndex] AS NVARCHAR (255)) + '].Entries[' +
-				CAST(E.[Index]  AS NVARCHAR (255))+ ']',
-				N'Error_Resource01AndRelation23AppearInLaterDocument4', -- cause negative quantity in document
-				[dbo].[fn_Localize](RD.[TitleSingular], RD.[TitleSingular2], RD.[TitleSingular3]) AS ResourceDefinition,
-				[dbo].[fn_Localize](R.[Name], R.[Name2], R.[Name3]) AS [Resource],
-				[dbo].[fn_Localize](RLD.[TitleSingular], RLD.[TitleSingular2], RLD.[TitleSingular3]) AS RelationDefinition,
-				[dbo].[fn_Localize](RL.[Name], RL.[Name2], RL.[Name3]) AS [Relation],
-				E.Code
-			FROM
-			NegativeBalancesDocuments E
-			JOIN dbo.Resources R ON E.ResourceId = R.[Id]
-			JOIN dbo.ResourceDefinitions RD ON R.DefinitionId = RD.Id
-			JOIN dbo.Relations RL ON E.[RelationId] = RL.[Id]
-			JOIN dbo.RelationDefinitions RLD ON RL.DefinitionId = RLD.[Id]
-			WHERE E.RunningTotal < 0
+		JOIN @Entries E ON L.[Index] = E.[LineIndex] AND L.[DocumentIndex] = E.[DocumentIndex]
+		JOIN InventoryAccounts A ON A.[Id] = E.[AccountId]
+		JOIN dbo.Entries BE ON BE.[AccountId] = E.[AccountId] AND BE.[ResourceId] = E.[ResourceId] AND BE.[RelationId] = E.[RelationId]
+		JOIN dbo.Lines BL ON BE.LineId = BL.[Id]
+		JOIN map.Documents() BD ON BL.DocumentId = BD.[Id]
+		WHERE BL.[State] = 4
+		AND (BL.[Id] NOT IN (SELECT [Id] FROM @Lines))
+	)
+	INSERT INTO @ValidationErrors([Key], [ErrorName], [Argument0], [Argument1],[Argument2],[Argument3], [Argument4])
+	SELECT DISTINCT TOP (@Top)
+		'[' + CAST(E.[DocumentIndex] AS NVARCHAR (255)) + '].Lines[' +
+			CAST(E.[LineIndex] AS NVARCHAR (255)) + '].Entries[' +
+			CAST(E.[Index]  AS NVARCHAR (255))+ ']',
+			N'Error_Resource01AndRelation23AppearInLaterDocument4', -- cause negative quantity in document
+			dbo.fn_Localize(RD.[TitleSingular], RD.[TitleSingular2], RD.[TitleSingular3]) AS ResourceDefinition,
+			dbo.fn_Localize(R.[Name], R.[Name2], R.[Name3]) AS [Resource],
+			dbo.fn_Localize(RLD.[TitleSingular], RLD.[TitleSingular2], RLD.[TitleSingular3]) AS RelationDefinition,
+			dbo.fn_Localize(RL.[Name], RL.[Name2], RL.[Name3]) AS [Relation],
+			E.Code
+		FROM
+		NegativeBalancesDocuments E
+		JOIN dbo.Resources R ON E.ResourceId = R.[Id]
+		JOIN dbo.ResourceDefinitions RD ON R.DefinitionId = RD.Id
+		JOIN dbo.Relations RL ON E.[RelationId] = RL.[Id]
+		JOIN dbo.RelationDefinitions RLD ON RL.DefinitionId = RLD.[Id]
+		WHERE E.RunningTotal < 0
 
 	END
 	-- cannot post (1,2,3=>4) if it causes negative anywhere
@@ -680,52 +529,6 @@
 		JOIN BreachingEntries BE ON FE_AB.[AccountBalanceId] = BE.[AccountBalanceId]
 	END
 
-<<<<<<< HEAD
-=======
-	/*
-		-- TODO: For the cases below, add the condition that Entry Type is enforced
-
-	
-	--=-=-=-=-=-=-=-=-=-=-=-=-=-=-=-=-=-=-=-=-=-=-=-=-=
-	--                 JV Validation
-	--=-=-=-=-=-=-=-=-=-=-=-=-=-=-=-=-=-=-=-=-=-=-=-=-=
-
-	-- Some Accounts of some Account Types require an Entry Type
-	INSERT INTO @ValidationErrors([Key], [ErrorName], [Argument0])
-	SELECT TOP (@Top)
-		'[' + CAST(E.[DocumentIndex] AS NVARCHAR (255)) + '].Lines[' +
-			CAST(E.[LineIndex] AS NVARCHAR (255)) + '].Entries[' + CAST(E.[Index] AS NVARCHAR(255)) + '].EntryTypeId',
-		N'Error_ThePurposeIsRequiredBecauseAccountTypeIs0',
-		[dbo].[fn_Localize]([AT].[Name], [AT].[Name2], [AT].[Name3]) AS [AccountType]
-	FROM @Entries [E]
-	JOIN @Lines L ON L.[Index] = E.[LineIndex] AND L.[DocumentIndex] = E.[DocumentIndex]
-	JOIN [dbo].[Accounts] [A] ON [E].[AccountId] = [A].[Id]
-	JOIN [dbo].[AccountTypes] [AT] ON A.[AccountTypeId] = [AT].[Id]
-	WHERE ([E].[EntryTypeId] IS NULL)
-	AND [AT].[EntryTypeParentId] IS NOT NULL
-	AND L.DefinitionId = @ManualLineLD
-		
-	-- The Entry Type must be compatible with the Account Type
-	INSERT INTO @ValidationErrors([Key], [ErrorName], [Argument0], [Argument1])
-	SELECT TOP (@Top)
-		'[' + CAST(E.[DocumentIndex] AS NVARCHAR (255)) + '].Lines[' +
-			CAST(E.[LineIndex] AS NVARCHAR (255)) + '].Entries[' + CAST(E.[Index] AS NVARCHAR(255)) + '].EntryTypeId',
-		N'Error_IncompatibleAccountType0AndEntryType1',
-		[dbo].[fn_Localize]([AT].[Name], [AT].[Name2], [AT].[Name3]) AS AccountType,
-		[dbo].[fn_Localize]([ETE].[Name], [ETE].[Name2], [ETE].[Name3]) AS AccountType
-	FROM @Entries E
-	JOIN @Lines L ON L.[Index] = E.[LineIndex] AND L.[DocumentIndex] = E.[DocumentIndex]
-	JOIN dbo.Accounts A ON E.AccountId = A.Id
-	JOIN dbo.[AccountTypes] [AT] ON A.[AccountTypeId] = [AT].Id
-	JOIN dbo.[EntryTypes] ETE ON E.[EntryTypeId] = ETE.Id
-	JOIN dbo.[EntryTypes] ETA ON [AT].[EntryTypeParentId] = ETA.[Id]
-	WHERE ETE.[Node].IsDescendantOf(ETA.[Node]) = 0
-	AND L.[DefinitionId] = @ManualLineLD;
-
-
-	*/
-
->>>>>>> 6ad3c192
 	--SELECT @ValidationErrorsJson = 
 	--(
 	--	SELECT *
