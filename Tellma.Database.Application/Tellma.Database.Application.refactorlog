--- conflicted
+++ resolved
@@ -1745,19 +1745,13 @@
     <Property Name="ParentElementType" Value="SqlSchema" />
     <Property Name="NewName" Value="[ContractUserList]" />
   </Operation>
-<<<<<<< HEAD
-  <Operation Name="Rename Refactor" Key="74b4af98-9518-4e1b-9abf-e34410916db1" ChangeDateTime="06/07/2020 04:13:33">
-=======
   <Operation Name="Rename Refactor" Key="49a2b824-7268-46f0-b3aa-f0b567a94239" ChangeDateTime="06/07/2020 04:40:12">
->>>>>>> 6de5a80a
     <Property Name="ElementName" Value="[dbo].[LineDefinitionEntryNoteContractDefinitions]" />
     <Property Name="ElementType" Value="SqlTable" />
     <Property Name="ParentElementName" Value="[dbo]" />
     <Property Name="ParentElementType" Value="SqlSchema" />
     <Property Name="NewName" Value="[LineDefinitionEntryNotedContractDefinitions]" />
   </Operation>
-<<<<<<< HEAD
-=======
   <Operation Name="Rename Refactor" Key="c1dbab9b-1b1e-45c8-a79b-8f6cf0be15ab" ChangeDateTime="06/07/2020 04:49:47">
     <Property Name="ElementName" Value="[dbo].[LineDefinitionEntryNotedContractDefinitions].[NoteContractDefinitionId]" />
     <Property Name="ElementType" Value="SqlSimpleColumn" />
@@ -1765,5 +1759,4 @@
     <Property Name="ParentElementType" Value="SqlTable" />
     <Property Name="NewName" Value="[NotedContractDefinitionId]" />
   </Operation>
->>>>>>> 6de5a80a
 </Operations>