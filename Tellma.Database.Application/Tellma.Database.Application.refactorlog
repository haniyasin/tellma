--- conflicted
+++ resolved
@@ -1493,7 +1493,6 @@
     <Property Name="ParentElementType" Value="SqlTable" />
     <Property Name="NewName" Value="[PreventRenotify]" />
   </Operation>
-<<<<<<< HEAD
   <Operation Name="Rename Refactor" Key="361e1a5c-54c8-466f-9d63-39aff73ec137" ChangeDateTime="02/20/2022 05:01:51">
     <Property Name="ElementName" Value="[dbo].[NotificationTemplates]" />
     <Property Name="ElementType" Value="SqlTable" />
@@ -1766,13 +1765,12 @@
     <Property Name="ParentElementName" Value="[dbo].[EmailTemplates]" />
     <Property Name="ParentElementType" Value="SqlTable" />
     <Property Name="NewName" Value="[EmailAddress]" />
-=======
+  </Operation>
   <Operation Name="Rename Refactor" Key="1b67483c-8ff7-4d49-b554-5ee314cdffc6" ChangeDateTime="03/15/2022 09:26:56">
     <Property Name="ElementName" Value="[dbo].[WideLineList]" />
     <Property Name="ElementType" Value="SqlTableType" />
     <Property Name="ParentElementName" Value="[dbo]" />
     <Property Name="ParentElementType" Value="SqlSchema" />
     <Property Name="NewName" Value="[WidelineList]" />
->>>>>>> e9adeeef
   </Operation>
 </Operations>