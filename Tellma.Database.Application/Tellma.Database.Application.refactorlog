--- conflicted
+++ resolved
@@ -1368,20 +1368,18 @@
     <Property Name="ParentElementType" Value="SqlSchema" />
     <Property Name="NewName" Value="[PrintingTemplates]" />
   </Operation>
-<<<<<<< HEAD
+  <Operation Name="Rename Refactor" Key="7fa08c74-e8b1-4874-a044-46c74c8024d9" ChangeDateTime="10/30/2021 06:56:48">
+    <Property Name="ElementName" Value="[dbo].[Emails].[ToEmail]" />
+    <Property Name="ElementType" Value="SqlSimpleColumn" />
+    <Property Name="ParentElementName" Value="[dbo].[Emails]" />
+    <Property Name="ParentElementType" Value="SqlTable" />
+    <Property Name="NewName" Value="[To]" />
+  </Operation>
   <Operation Name="Rename Refactor" Key="ae6ce9a5-c28e-49fd-a5be-d5fe292cb556" ChangeDateTime="10/18/2021 05:38:53">
     <Property Name="ElementName" Value="[bll].[ft_ValidAgreementEntries]" />
     <Property Name="ElementType" Value="SqlMultiStatementTableValuedFunction" />
     <Property Name="ParentElementName" Value="[bll]" />
     <Property Name="ParentElementType" Value="SqlSchema" />
     <Property Name="NewName" Value="[ft_ValidPeriodEntries]" />
-=======
-  <Operation Name="Rename Refactor" Key="7fa08c74-e8b1-4874-a044-46c74c8024d9" ChangeDateTime="10/30/2021 06:56:48">
-    <Property Name="ElementName" Value="[dbo].[Emails].[ToEmail]" />
-    <Property Name="ElementType" Value="SqlSimpleColumn" />
-    <Property Name="ParentElementName" Value="[dbo].[Emails]" />
-    <Property Name="ParentElementType" Value="SqlTable" />
-    <Property Name="NewName" Value="[To]" />
->>>>>>> 6fb481b7
   </Operation>
 </Operations>