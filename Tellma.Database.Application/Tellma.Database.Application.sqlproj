--- conflicted
+++ resolved
@@ -744,13 +744,10 @@
     <Build Include="map\map.NotificationTemplateAttachments.sql" />
     <Build Include="bll\Functions\bll.ft_ValidPeriodEntries.sql" />
     <Build Include="bll\Functions\bll.ft_ValidPeriodEntriesDetails.sql" />
-<<<<<<< HEAD
-    <Build Include="dbo\Functions\dbo.fn_EOMONTH_ET.sql" />
-=======
     <Build Include="dbo\Tables\dbo.EmailAttachments.sql" />
     <Build Include="dbo\User Defined Types\dbo.EmailAttachmentList.sql" />
     <Build Include="map\map.EmailAttachments.sql" />
->>>>>>> 4a193c72
+    <Build Include="dbo\Functions\dbo.fn_EOMONTH_ET.sql" />
   </ItemGroup>
   <ItemGroup>
     <None Include="IntegrationTests.publish.xml" />
