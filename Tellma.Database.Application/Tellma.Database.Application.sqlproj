--- conflicted
+++ resolved
@@ -661,15 +661,12 @@
     <None Include="Provisioning\000\o1_LineDefinitions.sql" />
     <Build Include="map\map.CustodyDefinitions.sql" />
     <Build Include="dbo\Stored Procedures\dbo.adm_Lookups__Export.sql" />
-<<<<<<< HEAD
-=======
     <None Include="Provisioning\201\201_23Relations.sql" />
     <None Include="Provisioning\201\201_25Custodies.sql" />
     <None Include="Provisioning\201\201_24Resources.sql" />
     <None Include="bll\Stored Procedures\bll.Documents__Preprocess2.sql" />
     <Build Include="bll\Stored Procedures\bll.LineDefinitions_Validate__Delete.sql" />
     <Build Include="dal\Stored Procedures\dal.LineDefinitions__Delete.sql" />
->>>>>>> c2ab007d
     <None Include="Provisioning\106\106_24Relations.sql" />
     <None Include="Provisioning\106\106_25Custodies.sql" />
     <Build Include="bll\Stored Procedures\bll.LineDefinitions_Validate__Delete.sql" />
@@ -687,16 +684,10 @@
     <None Include="Tests\13_HRCycle.sql" />
     <None Include="dbo\User Defined Types\Readme.txt" />
     <None Include="100.BananSD.publish.xml" />
-<<<<<<< HEAD
-    <None Include="299.BananETDemos.publish.xml" />
-    <None Include="200.BananET.publish.xml" />
-    <None Include="399.BananSADemos.publish.xml" />
-=======
     <None Include="103.LifanCars.publish.xml" />
     <None Include="104.WaliaSteel.publish.xml" />
     <None Include="200.BananET.publish.xml" />
     <None Include="105.Simpex.publish.xml" />
->>>>>>> c2ab007d
     <None Include="Tellma.Database.Application.publish.xml" />
     <Build Include="dal\Stored Procedures\dal.Documents_State__Update.sql" />
     <None Include="Provisioning\000\n_Settings.sql" />
@@ -706,19 +697,11 @@
     <None Include="Provisioning\000\c_Currencies.sql" />
     <None Include="Provisioning\000\d_Units.sql" />
     <None Include="199.BananSDDemos.publish.xml" />
-<<<<<<< HEAD
-    <None Include="_Azure\Azure.101.BananSD.publish.xml" />
-    <None Include="_Azure\Azure.106.Soreti.publish.xml" />
-    <None Include="_Azure\Azure.107.SSIA.publish.xml" />
-    <None Include="201.Soreti.publish.xml" />
-    <None Include="Provisioning\107\30_Resources.sql" />
-=======
     <None Include="_Azure\Azure.100.BananSD.publish.xml" />
     <None Include="_Azure\Azure.201.Soreti.publish.xml" />
     <None Include="_Azure\Azure.199.BananSDDemos.publish.xml" />
     <None Include="201.Soreti.publish.xml" />
     <None Include="Provisioning\199\30_Resources.sql" />
->>>>>>> c2ab007d
     <None Include="Provisioning\000\u_Lookups.sql" />
     <None Include="_Azure\Azure.200.BananET.publish.xml" />
   </ItemGroup>
