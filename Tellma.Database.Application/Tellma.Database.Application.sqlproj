﻿<?xml version="1.0" encoding="utf-8"?>
<Project DefaultTargets="Build" xmlns="http://schemas.microsoft.com/developer/msbuild/2003" ToolsVersion="4.0">
  <Import Project="$(MSBuildExtensionsPath)\$(MSBuildToolsVersion)\Microsoft.Common.props" Condition="Exists('$(MSBuildExtensionsPath)\$(MSBuildToolsVersion)\Microsoft.Common.props')" />
  <PropertyGroup>
    <Configuration Condition=" '$(Configuration)' == '' ">Debug</Configuration>
    <Platform Condition=" '$(Platform)' == '' ">AnyCPU</Platform>
    <Name>Tellma.Database.Application</Name>
    <SchemaVersion>2.0</SchemaVersion>
    <ProjectVersion>4.1</ProjectVersion>
    <ProjectGuid>{bf2096e3-ed24-4ee1-befc-a67c3ffa38b6}</ProjectGuid>
    <DSP>Microsoft.Data.Tools.Schema.Sql.SqlAzureV12DatabaseSchemaProvider</DSP>
    <OutputType>Database</OutputType>
    <RootPath>
    </RootPath>
    <RootNamespace>Tellma.Database.Application</RootNamespace>
    <AssemblyName>Tellma.Database.Application</AssemblyName>
    <ModelCollation>1025,CI</ModelCollation>
    <DefaultFileStructure>BySchemaAndSchemaType</DefaultFileStructure>
    <DeployToDatabase>True</DeployToDatabase>
    <TargetFrameworkVersion>v4.6.1</TargetFrameworkVersion>
    <TargetLanguage>CS</TargetLanguage>
    <AppDesignerFolder>Properties</AppDesignerFolder>
    <SqlServerVerification>False</SqlServerVerification>
    <IncludeCompositeObjects>True</IncludeCompositeObjects>
    <TargetDatabaseSet>True</TargetDatabaseSet>
    <IncludeSchemaNameInFileName>True</IncludeSchemaNameInFileName>
    <GenerateCreateScript>True</GenerateCreateScript>
    <DefaultCollation>Arabic_CI_AS</DefaultCollation>
    <DefaultFilegroup>PRIMARY</DefaultFilegroup>
    <CompatibilityMode>150</CompatibilityMode>
  </PropertyGroup>
  <PropertyGroup Condition=" '$(Configuration)|$(Platform)' == 'Release|AnyCPU' ">
    <OutputPath>bin\Release\</OutputPath>
    <BuildScriptName>$(MSBuildProjectName).sql</BuildScriptName>
    <TreatWarningsAsErrors>False</TreatWarningsAsErrors>
    <DebugType>pdbonly</DebugType>
    <Optimize>true</Optimize>
    <DefineDebug>false</DefineDebug>
    <DefineTrace>true</DefineTrace>
    <ErrorReport>prompt</ErrorReport>
    <WarningLevel>4</WarningLevel>
  </PropertyGroup>
  <PropertyGroup Condition=" '$(Configuration)|$(Platform)' == 'Debug|AnyCPU' ">
    <OutputPath>bin\Debug\</OutputPath>
    <BuildScriptName>$(MSBuildProjectName).sql</BuildScriptName>
    <TreatWarningsAsErrors>false</TreatWarningsAsErrors>
    <DebugSymbols>true</DebugSymbols>
    <DebugType>full</DebugType>
    <Optimize>false</Optimize>
    <DefineDebug>true</DefineDebug>
    <DefineTrace>true</DefineTrace>
    <ErrorReport>prompt</ErrorReport>
    <WarningLevel>4</WarningLevel>
  </PropertyGroup>
  <PropertyGroup>
    <VisualStudioVersion Condition="'$(VisualStudioVersion)' == ''">11.0</VisualStudioVersion>
    <!-- Default to the v11.0 targets path if the targets file for the current VS version is not found -->
    <SSDTExists Condition="Exists('$(MSBuildExtensionsPath)\Microsoft\VisualStudio\v$(VisualStudioVersion)\SSDT\Microsoft.Data.Tools.Schema.SqlTasks.targets')">True</SSDTExists>
    <VisualStudioVersion Condition="'$(SSDTExists)' == ''">11.0</VisualStudioVersion>
  </PropertyGroup>
  <Import Condition="'$(SQLDBExtensionsRefPath)' != ''" Project="$(SQLDBExtensionsRefPath)\Microsoft.Data.Tools.Schema.SqlTasks.targets" />
  <Import Condition="'$(SQLDBExtensionsRefPath)' == ''" Project="$(MSBuildExtensionsPath)\Microsoft\VisualStudio\v$(VisualStudioVersion)\SSDT\Microsoft.Data.Tools.Schema.SqlTasks.targets" />
  <ItemGroup>
    <Folder Include="Properties" />
    <Folder Include="dbo\" />
    <Folder Include="dbo\Tables\" />
    <Folder Include="dbo\Views\" />
    <Folder Include="dbo\Functions\" />
    <Folder Include="dbo\Stored Procedures\" />
    <Folder Include="dbo\User Defined Types\" />
    <Folder Include="Security\" />
    <Folder Include="Tests" />
    <Folder Include="Provisioning" />
    <Folder Include="api" />
    <Folder Include="bll" />
    <Folder Include="dal" />
    <Folder Include="bll\Stored Procedures" />
    <Folder Include="dal\Stored Procedures" />
    <Folder Include="dal\Functions" />
    <Folder Include="api\Stored Procedures" />
    <Folder Include="api\Functions" />
    <Folder Include="rpt" />
    <Folder Include="rpt\Functions" />
    <Folder Include="rpt\Stored Procedures" />
    <Folder Include="bll\Functions" />
    <Folder Include="Mapping" />
    <Folder Include="Provisioning\00_Common" />
    <Folder Include="Provisioning\02_Security" />
    <Folder Include="Provisioning\01_Definitions" />
    <Folder Include="Provisioning\03_Basic" />
    <Folder Include="Provisioning\04_Agents" />
    <Folder Include="Provisioning\05_Resources" />
    <Folder Include="Provisioning\06_Accounts" />
    <Folder Include="Provisioning\07_Entries" />
  </ItemGroup>
  <ItemGroup>
    <Build Include="dbo\Tables\dbo.Documents.sql" />
    <Build Include="dbo\Tables\dbo.Agents.sql" />
    <Build Include="dbo\Tables\dbo.LineDefinitionEntries.sql" />
    <Build Include="dbo\Tables\dbo.Users.sql" />
    <Build Include="dbo\Tables\dbo.DocumentAssignments.sql" />
    <Build Include="dbo\Tables\dbo.Lines.sql" />
    <Build Include="dbo\Tables\dbo.zIfrsAccountClassifications.sql" />
    <Build Include="dbo\Tables\dbo.zIfrsEntryClassifications.sql" />
    <Build Include="dbo\Tables\dbo.Reconciliation.sql" />
    <Build Include="dbo\Tables\dbo.Resources.sql" />
    <Build Include="dbo\Tables\dbo.Settings.sql" />
    <Build Include="dbo\Tables\dbo.DocumentDefinitions.sql" />
    <Build Include="dbo\Tables\dbo.MeasurementUnits.sql" />
    <Build Include="dbo\Tables\dbo.ResponsibilityCenters.sql" />
    <Build Include="dbo\Functions\dbo.fn_FunctionalCurrencyId.sql" />
    <Build Include="dbo\User Defined Types\dbo.ValidationErrorList.sql" />
    <Build Include="Security\api.sql" />
    <Build Include="Security\dal.sql" />
    <Build Include="dbo\User Defined Types\dbo.AgentList.sql" />
    <Build Include="dbo\User Defined Types\dbo.IndexedIdList.sql" />
    <Build Include="dbo\Tables\dbo.Translations.sql" />
    <Build Include="dbo\User Defined Types\dbo.MeasurementUnitList.sql" />
    <Build Include="dbo\User Defined Types\dbo.ResponsibilityCenterList.sql" />
    <Build Include="dbo\User Defined Types\dbo.SettingList.sql" />
    <Build Include="dbo\User Defined Types\dbo.StringList.sql" />
    <Build Include="dbo\User Defined Types\dbo.ResourceList.sql" />
    <Build Include="dbo\User Defined Types\dbo.DocumentList.sql" />
    <Build Include="dbo\User Defined Types\dbo.WideLineList.sql" />
    <Build Include="dbo\Functions\dbo.fe_Responsibility__FirstSibling.sql" />
    <Build Include="dbo\User Defined Types\dbo.VType.sql" />
    <None Include="Tests\00_TestMain.sql" />
    <None Include="Tests\04_IfrsDisclosures.sql" />
    <None Include="Tests\03_MeasurementUnits.sql" />
    <None Include="Tests\71_ResponsibilityCenters.sql" />
    <None Include="Tests\07_Resources.sql" />
    <None Include="Tests\73_Places.sql" />
    <None Include="Tests\30_HRCycle.sql" />
    <None Include="Tests\50_ProductionCycle.sql" />
    <None Include="Tests\60_SalesCycle.sql" />
    <None Include="Tests\21_Financing.sql" />
    <None Include="Tests\TestingToBeCleaned.sql" />
    <PostDeploy Include="Provisioning\__Main.sql" />
    <Build Include="Security\bll.sql" />
    <Build Include="dbo\Tables\dbo.LineDefinitions.sql" />
    <Build Include="dbo\Functions\dbo.fe_EndDateTime__StartDateTime_Frequency_Duration.sql" />
    <Build Include="dbo\Stored Procedures\dbo.ui_Documents_Lines_Entries__Json.sql" />
    <Build Include="dbo\Functions\dbo.fw_Documents__Json.sql" />
    <Build Include="dbo\Functions\dbo.fw_TransactionLines__Json.sql" />
    <Build Include="dbo\Functions\dbo.fw_TransactionEntries__Json.sql" />
    <Build Include="dbo\User Defined Types\dbo.AccountList.sql" />
    <Build Include="dbo\Functions\dbo.fn_User__Language.sql" />
    <Build Include="dbo\Tables\dbo.LineSignatures.sql" />
    <Build Include="dbo\Functions\dbo.fi_MyWorkspace.sql" />
    <Build Include="dbo\Tables\dbo.DocumentAssignmentsHistory.sql" />
    <Build Include="dbo\Tables\dbo.Notifications.sql" />
    <Build Include="dbo\Functions\dbo.fi_MyNotifications.sql" />
    <Build Include="dbo\Tables\dbo.Roles.sql" />
    <Build Include="dbo\Tables\dbo.Permissions.sql" />
    <Build Include="dbo\Tables\dbo.Views.sql" />
    <Build Include="dbo\User Defined Types\dbo.RoleList.sql" />
    <Build Include="dbo\User Defined Types\dbo.PermissionList.sql" />
    <Build Include="dbo\Tables\dbo.Entries.sql" />
    <Build Include="dbo\User Defined Types\dbo.EntryList.sql" />
    <Build Include="dbo\Tables\dbo.RoleMemberships.sql" />
    <Build Include="dbo\Tables\dbo.LegacyClassifications.sql" />
    <Build Include="dbo\Stored Procedures\dbo.rpt_ConsumablesServices.sql" />
    <Build Include="dbo\Tables\dbo.TemplateLines.sql" />
    <Build Include="dbo\Views\dbo.Employees.sql" />
    <Build Include="dbo\Functions\dbo.fi_Agents.sql" />
    <Build Include="dbo\Views\dbo.InventoriesFact.sql" />
    <Build Include="dbo\Stored Procedures\dbo.rpt_NegativeInventories.sql" />
    <Build Include="dbo\Stored Procedures\dbo.rpt_ERCA__VAT_SalesDetails.sql" />
    <Build Include="dbo\Stored Procedures\dbo.rpt_ERCA__VAT_SalesDeclaration.sql" />
    <Build Include="dbo\Stored Procedures\dbo.rpt_AssetRegister.sql" />
    <Build Include="dbo\Stored Procedures\dbo.rpt_BankAccountBalances.sql" />
    <Build Include="dbo\Stored Procedures\dbo.rpt_ERCA__EmploymentIncomeTax.sql" />
    <Build Include="dbo\Stored Procedures\dbo.rpt_ERCA__VAT_PurchasesSummary.sql" />
    <Build Include="dbo\Stored Procedures\dbo.rpt_ERCA__WitholdingTaxOnPayment.sql" />
    <Build Include="dbo\Stored Procedures\dbo.rpt_Paysheet.sql" />
    <Build Include="dbo\Stored Procedures\dbo.rpt_BankAccount__Statement.sql" />
    <Build Include="dbo\Tables\dbo.IfrsDisclosureDetails.sql" />
    <Build Include="dbo\Functions\dbo.fi_IfrsDisclosureDetails.sql" />
    <Build Include="dbo\Tables\dbo.IfrsConcepts.sql" />
    <Build Include="dbo\Tables\dbo.IfrsDisclosures.sql" />
    <Build Include="dbo\User Defined Types\dbo.IfrsDisclosureDetailList.sql" />
    <Build Include="dbo\Stored Procedures\dbo.adm_Tree__Organize.sql" />
    <Build Include="dbo\Views\dbo.AccountsBalancesView.sql" />
    <Build Include="dbo\User Defined Types\dbo.LineList.sql" />
    <Build Include="dbo\Tables\dbo.DocumentStatesHistory.sql" />
    <Build Include="dbo\Tables\dbo.VoucherBooklets.sql" />
    <Build Include="dbo\Tables\dbo.Workflows.sql" />
    <Build Include="dbo\Tables\dbo.WorkflowSignatures.sql" />
    <Build Include="dbo\Tables\dbo.VoucherTypes.sql" />
    <Build Include="dbo\User Defined Types\dbo.IdWithStateList.sql" />
    <Build Include="dbo\Tables\dbo.Plans.sql" />
    <Build Include="dbo\Tables\dbo.Lookups.sql" />
    <Build Include="dbo\Stored Procedures\dbo.rpt_Production__Actual_vs_Planned.sql" />
    <Build Include="dbo\Functions\dbo.fn_MeasurementUnitRatio.sql" />
    <Build Include="dbo\User Defined Types\dbo.LookupList.sql" />
    <Build Include="dbo\Stored Procedures\dbo.bll_SalesOrderLines__Price.sql" />
    <Build Include="dbo\Stored Procedures\dbo.bll_SalesOrder__Discount.sql" />
    <Build Include="dbo\User Defined Types\dbo.IdList.sql" />
    <Build Include="api\Stored Procedures\api.IfrsDisclosureDetails__Save.sql" />
    <Build Include="dal\Stored Procedures\dal.OnConnect.sql" />
    <Build Include="api\Stored Procedures\api.IfrsConcepts__Activate.sql" />
    <Build Include="dal\Stored Procedures\dal.IfrsConcepts__Activate.sql" />
    <Build Include="dal\Stored Procedures\dal.IfrsDisclosureDetails__Save.sql" />
    <Build Include="api\Stored Procedures\api.MeasurementUnits__Activate.sql" />
    <Build Include="api\Stored Procedures\api.MeasurementUnits__Delete.sql" />
    <Build Include="api\Stored Procedures\api.MeasurementUnits__Save.sql" />
    <Build Include="api\Stored Procedures\api.MeasurementUnits__Select.sql" />
    <Build Include="dal\Stored Procedures\dal.MeasurementUnits__Activate.sql" />
    <Build Include="dal\Stored Procedures\dal.MeasurementUnits__Delete.sql" />
    <Build Include="dal\Stored Procedures\dal.MeasurementUnits__Save.sql" />
    <Build Include="bll\Stored Procedures\bll.MeasurementUnits_Validate__Delete.sql" />
    <Build Include="bll\Stored Procedures\bll.MeasurementUnits_Validate__Save.sql" />
    <Build Include="api\Stored Procedures\api.Documents__Save.sql" />
    <Build Include="bll\Stored Procedures\bll.Documents_Validate__Save.sql" />
    <Build Include="dal\Stored Procedures\dal.Documents__Save.sql" />
    <Build Include="api\Stored Procedures\api.Lines__Sign.sql" />
    <Build Include="dal\Stored Procedures\dal.Lines__Sign.sql" />
    <Build Include="bll\Stored Procedures\bll.Lines_Ready__Select.sql" />
    <Build Include="dal\Stored Procedures\dal.Lines_State__Update.sql" />
    <Build Include="dal\Stored Procedures\dal.Settings__Save.sql" />
    <Build Include="bll\Stored Procedures\bll.IfrsDisclosureDetails_Validate__Save.sql" />
    <Build Include="dbo\User Defined Types\dbo.LineRoleList.sql" />
    <Build Include="api\Stored Procedures\api.Documents__Assign.sql" />
    <Build Include="dal\Stored Procedures\dal.Action_View__Permissions.sql" />
    <Build Include="dal\Stored Procedures\dal.Documents__Assign.sql" />
    <Build Include="bll\Stored Procedures\bll.Documents_Validate__Assign.sql" />
    <Build Include="bll\Stored Procedures\bll.Lines_Validate__Sign.sql" />
    <Build Include="Security\rpt.sql" />
    <Build Include="rpt\Functions\rpt.MeasurementUnits__Select.sql" />
    <Build Include="rpt\Stored Procedures\rpt.Ifrs_110000.sql" />
    <Build Include="rpt\Functions\rpt.Documents.sql" />
    <Build Include="rpt\Functions\rpt.Documents__Signatures.sql" />
    <Build Include="bll\Functions\bll.fn_Line_Criteria__Satisfied.sql" />
    <Build Include="rpt\Functions\rpt.Lines_ToState_Roles__Missing.sql" />
    <Build Include="rpt\Functions\rpt.Lines_ToState_Roles__MissingConditional.sql" />
    <Build Include="rpt\Functions\rpt.LinesWithNoDefinedWorkflows.sql" />
    <Build Include="rpt\Functions\rpt.Resources.sql" />
    <Build Include="dal\Stored Procedures\dal.Resources__Save.sql" />
    <Build Include="dal\Stored Procedures\dal.Resources__Delete.sql" />
    <Build Include="api\Stored Procedures\api.Resources__Save.sql" />
    <Build Include="api\Stored Procedures\api.Resources__Delete.sql" />
    <Build Include="bll\Stored Procedures\bll.Resources_Validate__Delete.sql" />
    <Build Include="bll\Stored Procedures\bll.Resources_Validate__Save.sql" />
    <Build Include="dal\Stored Procedures\dal.Agents__Save.sql" />
    <Build Include="dbo\User Defined Types\dbo.IndexedImageIdList.sql" />
    <Build Include="dal\Stored Procedures\dal.Roles__Save.sql" />
    <Build Include="dal\Stored Procedures\dal.LegacyClassifications__Save.sql" />
    <Build Include="dal\Stored Procedures\dal.Accounts__Deprecate.sql" />
    <Build Include="dbo\Tables\dbo.IfrsStatements.sql" />
    <Build Include="dbo\Tables\dbo.AccountsDisclosures.sql" />
    <Build Include="dal\Stored Procedures\dal.Permissions__Load.sql" />
    <Build Include="dal\Stored Procedures\dal.Users__SetExternalIdByUserId.sql" />
    <Build Include="dal\Stored Procedures\dal.Users__SetEmailByUserId.sql" />
    <Build Include="dal\Stored Procedures\dal.AddUserPermissionsVersion.sql" />
    <Build Include="dal\Stored Procedures\dal.Users__SaveSettings.sql" />
    <Build Include="dbo\Tables\dbo.UserSettings.sql" />
    <Build Include="dal\Stored Procedures\dal.UserSettings__Load.sql" />
    <Build Include="Mapping\MeasurementUnits__AsQuery.sql" />
    <Build Include="Mapping\MeasurementUnits.sql" />
    <Build Include="Mapping\Users__AsQuery.sql" />
    <Build Include="dbo\User Defined Types\dbo.UserList.sql" />
    <Build Include="Mapping\Users.sql" />
    <Build Include="bll\Stored Procedures\bll.Users_Validate__Save.sql" />
    <Build Include="bll\Stored Procedures\bll.Documents__Preprocess.sql" />
    <Build Include="api\Stored Procedures\api.Agents__Save.sql" />
    <Build Include="bll\Stored Procedures\bll.Agents_Validate__Save.sql" />
    <Build Include="bll\Stored Procedures\bll.Resources__Fill.sql" />
    <Build Include="dbo\User Defined Types\dbo.RoleMembershipList.sql" />
    <Build Include="dal\Stored Procedures\dal.Roles__Activate.sql" />
    <Build Include="bll\Stored Procedures\bll.Roles_Validate__Save.sql" />
    <Build Include="bll\Stored Procedures\bll.Roles_Validate__Delete.sql" />
    <Build Include="dal\Stored Procedures\dal.Agents__Activate.sql" />
    <Build Include="dal\Stored Procedures\dal.Agents__Delete.sql" />
    <Build Include="dal\Stored Procedures\dal.Blobs__Delete.sql" />
    <Build Include="dal\Stored Procedures\dal.Blobs__Get.sql" />
    <Build Include="dal\Stored Procedures\dal.Blobs__Save.sql" />
    <Build Include="dal\Stored Procedures\dal.Roles__Delete.sql" />
    <Build Include="dal\Stored Procedures\dal.Users__Delete.sql" />
    <Build Include="dal\Stored Procedures\dal.Users__Save.sql" />
    <Build Include="bll\Stored Procedures\bll.Agents_Validate__Delete.sql" />
    <Build Include="bll\Stored Procedures\bll.Users_Validate__Delete.sql" />
    <Build Include="dbo\Tables\dbo.Blobs.sql" />
    <Build Include="Mapping\Agents.sql" />
    <Build Include="Mapping\Agents__AsQuery.sql" />
    <Build Include="Mapping\Roles.sql" />
    <Build Include="Mapping\Roles__AsQuery.sql" />
    <Build Include="bll\Stored Procedures\bll.AccountTypes_Validate__Delete.sql" />
    <Build Include="dbo\Tables\dbo.ResourceDefinitions.sql" />
    <Build Include="dbo\Tables\dbo.Currencies.sql" />
    <Build Include="dbo\Tables\dbo.ResourceProviders.sql" />
    <Build Include="bll\Stored Procedures\bll.Lookups_Validate__Save.sql" />
    <Build Include="dal\Stored Procedures\dal.Lookups__Save.sql" />
    <Build Include="dal\Stored Procedures\dal.Lookups__Delete.sql" />
    <Build Include="dal\Stored Procedures\dal.Lookups__Activate.sql" />
    <Build Include="bll\Stored Procedures\bll.Lookups_Validate__Delete.sql" />
    <Build Include="Mapping\Lookups.sql" />
    <Build Include="Mapping\Lookups__AsQuery.sql" />
    <Build Include="dbo\User Defined Types\dbo.CurrencyList.sql" />
    <Build Include="bll\Stored Procedures\bll.Currencies_Validate__Save.sql" />
    <Build Include="dal\Stored Procedures\dal.Currencies__Save.sql" />
    <Build Include="bll\Stored Procedures\bll.Currencies_Validate__Delete.sql" />
    <Build Include="dbo\Functions\dbo.fn_Localize.sql" />
    <Build Include="dal\Stored Procedures\dal.Currencies__Delete.sql" />
    <Build Include="dal\Stored Procedures\dal.Currencies__Activate.sql" />
    <Build Include="Mapping\Currencies.sql" />
    <Build Include="Mapping\Currencies__AsQuery.sql" />
    <Build Include="dbo\User Defined Types\dbo.IndexedStringList.sql" />
    <Build Include="dal\Stored Procedures\dal.Resources__Activate.sql" />
    <Build Include="Mapping\Resources.sql" />
    <Build Include="Mapping\Resources__AsQuery.sql" />
    <Build Include="Security\map.sql" />
    <Build Include="api\Stored Procedures\api.Lookups__Delete.sql" />
    <Build Include="api\Stored Procedures\api.Lookups__Activate.sql" />
    <Build Include="api\Stored Procedures\api.Lookups__Save.sql" />
    <Build Include="dal\Stored Procedures\dal.Action_ViewPrefix__Permissions.sql" />
    <Build Include="bll\Functions\bll.fi_EmployeesIncomeTaxes.sql" />
    <Build Include="dbo\User Defined Types\dbo.AgentBalanceList.sql" />
    <Build Include="bll\Functions\bll.fn_EmployeeIncomeTax.sql" />
    <Build Include="api\Stored Procedures\api.Paysheet__Prepare.sql" />
    <Build Include="api\Stored Procedures\api.ExchangeVariances__Prepare.sql" />
    <Build Include="api\Stored Procedures\api.AccountTypes__Delete.sql" />
    <Build Include="api\Stored Procedures\api.AccountTypes__Save.sql" />
    <Build Include="api\Stored Procedures\api.AccountTypes__Select.sql" />
    <Build Include="dbo\Tables\dbo.Accounts.sql" />
    <Build Include="rpt\Stored Procedures\rpt.FinishedGoods__TrialBalance.sql" />
    <Build Include="rpt\Stored Procedures\rpt.RawMaterials__TrialBalance.sql" />
    <Build Include="rpt\Stored Procedures\rpt.MerchandiseInTransit__TrialBalance.sql" />
    <Build Include="rpt\Stored Procedures\rpt.RawMaterials__TopByCountOut.sql" />
    <Build Include="api\Stored Procedures\api.LegacyClassifications__Save.sql" />
    <Build Include="dbo\User Defined Types\dbo.LegacyClassificationList.sql" />
    <Build Include="bll\Stored Procedures\bll.LegacyClassifications_Validate__Save.sql" />
    <Build Include="api\Stored Procedures\api.Roles__Activate.sql" />
    <Build Include="api\Stored Procedures\api.Agents__Activate.sql" />
    <Build Include="api\Stored Procedures\api.LegacyClassifications__Deprecate.sql" />
    <Build Include="bll\Stored Procedures\bll.LegacyClassifications_Validate__Deprecate.sql" />
    <Build Include="dal\Stored Procedures\dal.LegacyClassifications__Deprecate.sql" />
    <Build Include="Mapping\LegacyClassifications.sql" />
    <Build Include="bll\Stored Procedures\bll.LegacyClassifications_Validate__Delete.sql" />
    <Build Include="dal\Stored Procedures\dal.LegacyClassifications__Delete.sql" />
    <Build Include="Mapping\LegacyClassifications__AsQuery.sql" />
    <Build Include="bll\Stored Procedures\bll.LegacyClassifications_Validate__DeleteWithDescendants.sql" />
    <Build Include="dal\Stored Procedures\dal.LegacyClassifications__DeleteWithDescendants.sql" />
    <Build Include="api\Stored Procedures\api.Accounts__Save.sql" />
    <Build Include="dal\Stored Procedures\dal.Accounts__Save.sql" />
    <Build Include="bll\Stored Procedures\bll.Accounts_Validate__Save.sql" />
    <Build Include="dal\Stored Procedures\dal.Accounts__Delete.sql" />
    <Build Include="bll\Stored Procedures\bll.Accounts_Validate__Delete.sql" />
    <Build Include="Mapping\Accounts.sql" />
    <Build Include="Mapping\Accounts__AsQuery.sql" />
    <Build Include="bll\Stored Procedures\bll.Lines_Validate__Unsign.sql" />
    <Build Include="dal\Stored Procedures\dal.Lines__Unsign.sql" />
    <Build Include="dbo\Tables\dbo.LookupDefinitions.sql" />
    <Build Include="dbo\Tables\dbo.EntryTypes.sql" />
    <Build Include="Mapping\EntryTypes.sql" />
    <Build Include="dbo\Functions\dbo.fn_Lookup.sql" />
    <Build Include="dbo\Functions\dbo.fn_UnitName__Id.sql" />
    <Build Include="dbo\Functions\dbo.fn_ResourceName__Id.sql" />
    <Build Include="dbo\Tables\dbo.ResourcePacks.sql" />
    <Build Include="dbo\User Defined Types\dbo.LookupDefinitionList.sql" />
    <Build Include="bll\Stored Procedures\bll.LookupDefinitions_Validate__Save.sql" />
    <Build Include="dal\Stored Procedures\dal.LookupDefinitions__Save.sql" />
    <Build Include="bll\Stored Procedures\bll.LookupDefinitions_Validate__Delete.sql" />
    <Build Include="dal\Stored Procedures\dal.LookupDefinitions__Delete.sql" />
    <Build Include="dal\Stored Procedures\dal.LookupDefinitions__UpdateState.sql" />
    <Build Include="Mapping\LookupDefinitions.sql" />
    <Build Include="Mapping\LookupDefinitions__AsQuery.sql" />
    <Build Include="rpt\Functions\rpt.Account__Statement.sql" />
    <Build Include="rpt\Functions\rpt.Accounts__TrialBalance.sql" />
    <Build Include="rpt\Stored Procedures\rpt.Docs__UI.sql" />
    <Build Include="bll\Stored Procedures\bll.Documents_Validate__Close.sql" />
    <Build Include="api\Stored Procedures\api.Lines__Unsign.sql" />
    <Build Include="dal\Stored Procedures\dal.Documents__Close.sql" />
    <Build Include="api\Stored Procedures\api.Documents__Close.sql" />
    <Build Include="bll\Stored Procedures\bll.Lines__RelevantIndexIds.sql" />
    <Build Include="dbo\Functions\dbo.fn_State__StateId.sql" />
    <Build Include="dbo\Functions\dbo.fn_StateId__State.sql" />
    <Build Include="bll\Functions\bll.fi_Lines__Ready.sql" />
    <Build Include="bll\Stored Procedures\bll.PurchaseInvoice__Fill.sql" />
    <Build Include="api\Stored Procedures\api.ResponsibilityCenters__Save.sql" />
    <Build Include="dal\Stored Procedures\dal.ResponsibilityCenters__Save.sql" />
    <Build Include="api\Stored Procedures\api.Roles__Save.sql" />
    <Build Include="bll\Stored Procedures\bll.ResponsibilityCenters_Validate__Save.sql" />
    <Build Include="dal\Stored Procedures\dal.ResponsibilityCenters__Delete.sql" />
    <Build Include="dal\Stored Procedures\dal.ResponsibilityCenters__DeleteWithDescendants.sql" />
    <Build Include="bll\Stored Procedures\bll.ResponsibilityCenters_Validate__Delete.sql" />
    <Build Include="bll\Stored Procedures\bll.ResponsibilityCenters_Validate__DeleteWithDescendants.sql" />
    <Build Include="dal\Stored Procedures\dal.ResponsibilityCenters__Activate.sql" />
    <Build Include="Mapping\ResponsibilityCenters.sql" />
    <Build Include="Mapping\ResponsibilityCenters__AsQuery.sql" />
    <Build Include="dbo\Tables\dbo.AgentDefinitions.sql" />
    <Build Include="dbo\Tables\dbo.AccountIdentifier.sql" />
    <Build Include="dal\Stored Procedures\dal.Users__Activate.sql" />
    <Build Include="dal\Stored Procedures\dal.EntryTypes__Activate.sql" />
    <Build Include="bll\Stored Procedures\bll.EntryTypes_Validate__Save.sql" />
    <Build Include="api\Stored Procedures\api.EntryTypes__Save.sql" />
    <Build Include="dbo\User Defined Types\dbo.EntryTypeList.sql" />
    <Build Include="dal\Stored Procedures\dal.EntryTypes__Save.sql" />
    <Build Include="Mapping\EntryTypes__AsQuery.sql" />
    <Build Include="dbo\Functions\dbo.fn_RCCode__Id.sql" />
    <Build Include="api\Stored Procedures\api.Currencies__Save.sql" />
    <Build Include="api\Stored Procedures\api.Currencies__Delete.sql" />
    <Build Include="api\Stored Procedures\api.Currencies__Activate.sql" />
    <Build Include="bll\Functions\bll.fn_Prefix_CodeWidth_SN__Code.sql" />
    <Build Include="bll\Stored Procedures\bll.Settings_Validate__Save.sql" />
    <Build Include="api\Stored Procedures\api.Settings__Save.sql" />
    <Build Include="bll\Stored Procedures\bll.WideLines__Unpivot.sql" />
    <Build Include="bll\Stored Procedures\bll.LineDefinitionEntries__Pivot.sql" />
    <Build Include="dal\Stored Procedures\dal.EntryTypes__Delete.sql" />
    <Build Include="dal\Stored Procedures\dal.EntryTypes__DeleteWithDescendants.sql" />
    <Build Include="bll\Stored Procedures\bll.EntryTypes_Validate__Delete.sql" />
    <Build Include="bll\Stored Procedures\bll.EntryTypes_Validate__DeleteWithDescendants.sql" />
    <Build Include="dbo\Tables\dbo.LegacyTypes.sql" />
    <Build Include="dal\Stored Procedures\dal.Documents_State__Refresh.sql" />
    <Build Include="Mapping\Documents.sql" />
    <Build Include="Mapping\Lines.sql" />
    <Build Include="Mapping\Entries.sql" />
    <Build Include="api\Stored Procedures\api.Documents__Open.sql" />
    <Build Include="bll\Stored Procedures\bll.Documents_Validate__Open.sql" />
    <Build Include="dbo\Functions\dbo.fn_ECCode__Id.sql" />
    <Build Include="api\Stored Procedures\api.Documents__Sign.sql" />
    <Build Include="Mapping\DocumentSignatures.sql" />
    <Build Include="dbo\Tables\dbo.LineDefinitionStateReasons.sql" />
    <Build Include="api\Stored Procedures\api.Document_Comment__Save.sql" />
    <Build Include="bll\Stored Procedures\bll.Document_Validate__Comment_Save.sql" />
    <Build Include="dal\Stored Procedures\dal.Document_Comment__Save.sql" />
    <Build Include="Mapping\DocumentAssignmentsHistory.sql" />
    <None Include="Provisioning\00_Common\a_AdminUser.sql" />
    <None Include="Provisioning\00_Common\b_FunctionalCurrency.sql" />
    <None Include="Provisioning\00_Common\c_Settings.sql" />
    <None Include="Provisioning\00_Common\w_IfrsConcepts.sql" />
    <None Include="Provisioning\00_Common\x_IfrsDisclosures.sql" />
    <Build Include="dbo\Functions\dbo.fn_LanguageId__Symbol.sql" />
    <Build Include="dal\Stored Procedures\dal.Definitions__Load.sql" />
    <Build Include="dal\Stored Procedures\dal.Settings__Load.sql" />
    <Build Include="bll\Stored Procedures\bll.Accounts__Preprocess.sql" />
    <None Include="Provisioning\01_Definitions\a_LookupDefinitions.sql" />
    <None Include="Provisioning\01_Definitions\e_LineDefinitions.sql" />
    <None Include="Provisioning\01_Definitions\f_DocumentDefinitions.sql" />
    <None Include="Provisioning\02_Security\c_Workflows.sql" />
    <None Include="Provisioning\03_Basic\a_Currencies.sql" />
    <None Include="Provisioning\03_Basic\b_MeasurementUnits.sql" />
    <None Include="Provisioning\03_Basic\c_Lookups.sql" />
    <None Include="Provisioning\04_Agents\00_ResponsibilityCenters.sql" />
    <None Include="Provisioning\04_Agents\06_Suppliers.sql" />
    <None Include="Provisioning\04_Agents\03_Customers.sql" />
    <None Include="Provisioning\04_Agents\10_Employees.sql" />
    <None Include="Provisioning\04_Agents\08_Banks.sql" />
    <None Include="Provisioning\04_Agents\09_Custodies.sql" />
    <None Include="Provisioning\04_Agents\05_Owners.sql" />
    <None Include="Provisioning\05_Resources\a1_PPE_motor-vehicles.sql" />
    <None Include="Provisioning\05_Resources\a2_PPE_it-equipment.sql" />
    <None Include="Provisioning\05_Resources\a3_PPE_machineries.sql" />
    <None Include="Provisioning\05_Resources\a4_PPE_general-fixed-assets.sql" />
    <None Include="Provisioning\05_Resources\b_Inventories_raw-materials.sql" />
    <None Include="Provisioning\05_Resources\d1_FG_vehicles.sql" />
    <None Include="Provisioning\05_Resources\d2_FG_steel-products.sql" />
    <None Include="Provisioning\05_Resources\e1_CCE_received-checks.sql" />
    <None Include="Provisioning\05_Resources\h_PL_employee-benefits.sql" />
    <None Include="Provisioning\06_Accounts\b_LegacyClassifications.sql" />
    <None Include="Provisioning\06_Accounts\c_BasicAccounts.sql" />
    <None Include="Provisioning\06_Accounts\d_SmartAccounts.sql" />
    <None Include="Provisioning\07_Entries\01_manual-journal-vouchers.sql" />
    <None Include="Provisioning\07_Entries\02_cash-payment-vouchers.sql" />
    <None Include="Provisioning\07_Entries\03_petty-cash-vouchers.sql" />
    <Build Include="dal\Stored Procedures\dal.AgentDefinitions__Save.sql" />
    <Build Include="dbo\User Defined Types\dbo.AgentDefinitionList.sql" />
    <Build Include="dbo\User Defined Types\dbo.LineDefinitionList.sql" />
    <Build Include="dal\Stored Procedures\dal.LineDefinitions__Save.sql" />
    <Build Include="dbo\User Defined Types\dbo.ResourceDefinitionList.sql" />
    <Build Include="dbo\Tables\dbo.LineDefinitionColumns.sql" />
    <Build Include="dbo\User Defined Types\dbo.LineDefinitionColumnList.sql" />
    <Build Include="dbo\User Defined Types\dbo.LineDefinitionStateReasonList.sql" />
    <Build Include="dbo\User Defined Types\dbo.DocumentDefinitionList.sql" />
    <Build Include="dbo\User Defined Types\dbo.DocumentDefinitionLineDefinitionList.sql" />
    <Build Include="dal\Stored Procedures\dal.DocumentDefinitions__Save.sql" />
    <Build Include="dbo\Tables\dbo.DocumentDefinitionLineDefinitions.sql" />
    <Build Include="dbo\User Defined Types\dbo.WorkflowList.sql" />
    <Build Include="dbo\User Defined Types\dbo.WorkflowSignatureList.sql" />
    <Build Include="bll\Stored Procedures\bll.AgentDefinitions_Validate__Save.sql" />
    <Build Include="api\Stored Procedures\api.AgentDefinitions__Save.sql" />
    <Build Include="bll\Stored Procedures\bll.AgentDefinitions_Validate__Delete.sql" />
    <Build Include="dal\Stored Procedures\dal.AgentDefinitions__Delete.sql" />
    <Build Include="bll\Stored Procedures\bll.Documents_Validate__Delete.sql" />
    <Build Include="dal\Stored Procedures\dal.Documents__Delete.sql" />
    <Build Include="Mapping\DetailsEntries.sql" />
    <Build Include="Mapping\SummaryEntries.sql" />
    <Build Include="dal\Stored Procedures\dal.ResourceDefinitions__Save.sql" />
    <Build Include="bll\Stored Procedures\bll.ResourceDefinitions_Validate__Save.sql" />
    <Build Include="bll\Stored Procedures\bll.ResourceDefinitions_VAlidate__Delete.sql" />
    <Build Include="dal\Stored Procedures\dal.ResourceDefinitions__Delete.sql" />
    <Build Include="api\Stored Procedures\api.ResourceDefinitions__Save.sql" />
    <Build Include="dbo\Functions\dbo.fn_AGCode__Id.sql" />
    <Build Include="dbo\User Defined Types\dbo.LegacyTypeList.sql" />
    <Build Include="rpt\Stored Procedures\rpt.Ifrs_810000.sql" />
    <Build Include="rpt\Stored Procedures\rpt.Ifrs_210000.sql" />
    <Build Include="rpt\Stored Procedures\rpt.Ifrs_220000.sql" />
    <Build Include="rpt\Stored Procedures\rpt.Ifrs_310000.sql" />
    <Build Include="rpt\Stored Procedures\rpt.Ifrs_320000.sql" />
    <Build Include="rpt\Stored Procedures\rpt.Ifrs_510000.sql" />
    <Build Include="rpt\Stored Procedures\rpt.Ifrs_520000.sql" />
    <Build Include="rpt\Stored Procedures\rpt.Ifrs_610000.sql" />
    <Build Include="dbo\User Defined Types\dbo.AccountTypeList.sql" />
    <Build Include="dbo\Tables\dbo.AccountTypes.sql" />
    <Build Include="dal\Stored Procedures\dal.AccountTypes__Delete.sql" />
    <Build Include="bll\Stored Procedures\bll.AccountTypes_Validate__Save.sql" />
    <Build Include="dal\Stored Procedures\dal.AccountTypes__Save.sql" />
    <Build Include="dal\Stored Procedures\dal.AccountTypes__DeleteWithDescendants.sql" />
    <Build Include="dal\Stored Procedures\dal.AccountTypes__Activate.sql" />
    <Build Include="Mapping\AccountTypes.sql" />
    <Build Include="Mapping\AccountTypes__AsQuery.sql" />
    <None Include="Provisioning\06_Accounts\a_LegacyTypes.sql" />
    <None Include="Provisioning\00_Common\d_EntryTypes.sql" />
    <None Include="Provisioning\00_Common\e_AccountTypes.sql" />
    <Build Include="dbo\User Defined Types\dbo.LineDefinitionEntryList.sql" />
    <Build Include="api\Stored Procedures\api.LineDefinitions__Save.sql" />
    <Build Include="bll\Stored Procedures\bll.LineDefinitions_Validate__Save.sql" />
<<<<<<< HEAD
    <Build Include="dbo\User Defined Types\dbo.AttachmentList.sql" />
    <Build Include="dbo\Tables\dbo.Attachments.sql" />
    <Build Include="Mapping\Attachments.sql" />
=======
    <Build Include="api\Stored Procedures\api.Documents__Cancel.sql" />
    <Build Include="bll\Stored Procedures\bll.Documents_Validate__Cancel.sql" />
    <Build Include="dal\Stored Procedures\dal.Documents__Cancel.sql" />
    <Build Include="Mapping\RequiredSignatures.sql" />
    <Build Include="dbo\User Defined Types\dbo.IdWithCriteriaList.sql" />
    <Build Include="dbo\Views\dbo.WorkflowsView.sql" />
>>>>>>> 15daa53f
  </ItemGroup>
  <ItemGroup>
    <None Include="Tests\12_ManualMisc.sql" />
    <None Include="Tests\72_ResourceClassifications.sql" />
    <None Include="Tests\12_Purchasing.sql" />
    <None Include="Tests\14_Sales.sql" />
    <None Include="IntegrationTests.publish.xml" />
    <None Include="Tests\07_Resources_FinancialLiabilities.sql" />
    <None Include="Tests\07_Resources_FinancialAssets.sql" />
    <None Include="Tests\07_Resources_ProductionSupplies.sql" />
    <None Include="Tests\13_HRCycle.sql" />
    <None Include="dbo\User Defined Types\Readme.txt" />
    <None Include="101.BananSD.publish.xml" />
    <None Include="103.LifanCars.publish.xml" />
    <None Include="104.WaliaSteel.publish.xml" />
    <None Include="102.BananET.publish.xml" />
    <None Include="Provisioning\00_Common\__Declarations.sql" />
    <None Include="Provisioning\02_Security\b_RolesMemberships.sql" />
    <None Include="Provisioning\02_Security\a_Users.sql" />
    <None Include="Provisioning\01_Definitions\b_ResourceDefinitions.sql" />
    <None Include="Provisioning\01_Definitions\c_AgentDefinitions.sql" />
    <None Include="Provisioning\04_Agents\01_CostObjects.sql" />
    <None Include="Provisioning\04_Agents\02_Creditors.sql" />
    <None Include="Provisioning\04_Agents\04_Debtors.sql" />
    <None Include="Provisioning\04_Agents\07_TaxAgencies.sql" />
    <None Include="105.Simpex.publish.xml" />
  </ItemGroup>
  <ItemGroup>
    <SqlCmdVariable Include="DeployEmail">
      <DefaultValue>admin@tellma.com</DefaultValue>
      <Value>$(SqlCmdVar__1)</Value>
    </SqlCmdVariable>
    <SqlCmdVariable Include="FunctionalCurrency">
      <DefaultValue>ETB</DefaultValue>
      <Value>$(SqlCmdVar__4)</Value>
    </SqlCmdVariable>
    <SqlCmdVariable Include="PrimaryLanguageId">
      <DefaultValue>en</DefaultValue>
      <Value>$(SqlCmdVar__3)</Value>
    </SqlCmdVariable>
    <SqlCmdVariable Include="SecondaryLanguageId">
      <DefaultValue>ar</DefaultValue>
      <Value>$(SqlCmdVar__5)</Value>
    </SqlCmdVariable>
    <SqlCmdVariable Include="ShortCompanyName">
      <DefaultValue>ACME International</DefaultValue>
      <Value>$(SqlCmdVar__2)</Value>
    </SqlCmdVariable>
    <SqlCmdVariable Include="TernaryLanguageId">
      <DefaultValue>zh</DefaultValue>
      <Value>$(SqlCmdVar__6)</Value>
    </SqlCmdVariable>
  </ItemGroup>
  <ItemGroup>
    <ArtifactReference Include="$(DacPacRootPath)\Extensions\Microsoft\SQLDB\Extensions\SqlServer\AzureV12\SqlSchemas\master.dacpac">
      <HintPath>$(DacPacRootPath)\Extensions\Microsoft\SQLDB\Extensions\SqlServer\AzureV12\SqlSchemas\master.dacpac</HintPath>
      <SuppressMissingDependenciesErrors>False</SuppressMissingDependenciesErrors>
      <DatabaseVariableLiteralValue>master</DatabaseVariableLiteralValue>
    </ArtifactReference>
  </ItemGroup>
  <ItemGroup>
    <RefactorLog Include="Tellma.Database.Application.refactorlog" />
  </ItemGroup>
</Project><|MERGE_RESOLUTION|>--- conflicted
+++ resolved
@@ -514,18 +514,15 @@
     <Build Include="dbo\User Defined Types\dbo.LineDefinitionEntryList.sql" />
     <Build Include="api\Stored Procedures\api.LineDefinitions__Save.sql" />
     <Build Include="bll\Stored Procedures\bll.LineDefinitions_Validate__Save.sql" />
-<<<<<<< HEAD
     <Build Include="dbo\User Defined Types\dbo.AttachmentList.sql" />
     <Build Include="dbo\Tables\dbo.Attachments.sql" />
     <Build Include="Mapping\Attachments.sql" />
-=======
     <Build Include="api\Stored Procedures\api.Documents__Cancel.sql" />
     <Build Include="bll\Stored Procedures\bll.Documents_Validate__Cancel.sql" />
     <Build Include="dal\Stored Procedures\dal.Documents__Cancel.sql" />
     <Build Include="Mapping\RequiredSignatures.sql" />
     <Build Include="dbo\User Defined Types\dbo.IdWithCriteriaList.sql" />
     <Build Include="dbo\Views\dbo.WorkflowsView.sql" />
->>>>>>> 15daa53f
   </ItemGroup>
   <ItemGroup>
     <None Include="Tests\12_ManualMisc.sql" />
