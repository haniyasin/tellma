﻿<?xml version="1.0" encoding="utf-8"?>
<Project DefaultTargets="Build" xmlns="http://schemas.microsoft.com/developer/msbuild/2003" ToolsVersion="4.0">
  <Import Project="$(MSBuildExtensionsPath)\$(MSBuildToolsVersion)\Microsoft.Common.props" Condition="Exists('$(MSBuildExtensionsPath)\$(MSBuildToolsVersion)\Microsoft.Common.props')" />
  <PropertyGroup>
    <Configuration Condition=" '$(Configuration)' == '' ">Debug</Configuration>
    <Platform Condition=" '$(Platform)' == '' ">AnyCPU</Platform>
    <Name>Tellma.Database.Application</Name>
    <SchemaVersion>2.0</SchemaVersion>
    <ProjectVersion>4.1</ProjectVersion>
    <ProjectGuid>{bf2096e3-ed24-4ee1-befc-a67c3ffa38b6}</ProjectGuid>
    <DSP>Microsoft.Data.Tools.Schema.Sql.SqlAzureV12DatabaseSchemaProvider</DSP>
    <OutputType>Database</OutputType>
    <RootPath />
    <RootNamespace>Tellma.Database.Application</RootNamespace>
    <AssemblyName>Tellma.Database.Application</AssemblyName>
    <ModelCollation>1033,CI</ModelCollation>
    <DefaultFileStructure>BySchemaAndSchemaType</DefaultFileStructure>
    <DeployToDatabase>True</DeployToDatabase>
    <TargetFrameworkVersion>v4.7.2</TargetFrameworkVersion>
    <TargetLanguage>CS</TargetLanguage>
    <AppDesignerFolder>Properties</AppDesignerFolder>
    <SqlServerVerification>False</SqlServerVerification>
    <IncludeCompositeObjects>True</IncludeCompositeObjects>
    <TargetDatabaseSet>True</TargetDatabaseSet>
    <IncludeSchemaNameInFileName>True</IncludeSchemaNameInFileName>
    <GenerateCreateScript>True</GenerateCreateScript>
    <DefaultCollation>Latin1_General_100_CI_AS</DefaultCollation>
    <DefaultFilegroup>PRIMARY</DefaultFilegroup>
    <CompatibilityMode>150</CompatibilityMode>
    <TargetFrameworkProfile />
  </PropertyGroup>
  <PropertyGroup Condition=" '$(Configuration)|$(Platform)' == 'Release|AnyCPU' ">
    <OutputPath>bin\Release\</OutputPath>
    <BuildScriptName>$(MSBuildProjectName).sql</BuildScriptName>
    <TreatWarningsAsErrors>False</TreatWarningsAsErrors>
    <DebugType>pdbonly</DebugType>
    <Optimize>true</Optimize>
    <DefineDebug>false</DefineDebug>
    <DefineTrace>true</DefineTrace>
    <ErrorReport>prompt</ErrorReport>
    <WarningLevel>4</WarningLevel>
  </PropertyGroup>
  <PropertyGroup Condition=" '$(Configuration)|$(Platform)' == 'Debug|AnyCPU' ">
    <OutputPath>bin\Debug\</OutputPath>
    <BuildScriptName>$(MSBuildProjectName).sql</BuildScriptName>
    <TreatWarningsAsErrors>false</TreatWarningsAsErrors>
    <DebugSymbols>true</DebugSymbols>
    <DebugType>full</DebugType>
    <Optimize>false</Optimize>
    <DefineDebug>true</DefineDebug>
    <DefineTrace>true</DefineTrace>
    <ErrorReport>prompt</ErrorReport>
    <WarningLevel>4</WarningLevel>
    <RunSqlCodeAnalysis>False</RunSqlCodeAnalysis>
    <SqlCodeAnalysisRules>-Microsoft.Rules.Data.SR0001;-Microsoft.Rules.Data.SR0004;-Microsoft.Rules.Data.SR0005;-Microsoft.Rules.Data.SR0006;-Microsoft.Rules.Data.SR0007;-Microsoft.Rules.Data.SR0008;-Microsoft.Rules.Data.SR0009;-Microsoft.Rules.Data.SR0010;-Microsoft.Rules.Data.SR0011;-Microsoft.Rules.Data.SR0012;-Microsoft.Rules.Data.SR0013;-Microsoft.Rules.Data.SR0014;-Microsoft.Rules.Data.SR0015;-Microsoft.Rules.Data.SR0016</SqlCodeAnalysisRules>
  </PropertyGroup>
  <PropertyGroup>
    <VisualStudioVersion Condition="'$(VisualStudioVersion)' == ''">11.0</VisualStudioVersion>
    <SSDTExists Condition="Exists('$(MSBuildExtensionsPath)\Microsoft\VisualStudio\v$(VisualStudioVersion)\SSDT\Microsoft.Data.Tools.Schema.SqlTasks.targets')">True</SSDTExists>
    <VisualStudioVersion Condition="'$(SSDTExists)' == ''">11.0</VisualStudioVersion>
  </PropertyGroup>
  <Import Condition="'$(SQLDBExtensionsRefPath)' != ''" Project="$(SQLDBExtensionsRefPath)\Microsoft.Data.Tools.Schema.SqlTasks.targets" />
  <Import Condition="'$(SQLDBExtensionsRefPath)' == ''" Project="$(MSBuildExtensionsPath)\Microsoft\VisualStudio\v$(VisualStudioVersion)\SSDT\Microsoft.Data.Tools.Schema.SqlTasks.targets" />
  <ItemGroup>
    <Folder Include="Properties" />
    <Folder Include="dbo\" />
    <Folder Include="dbo\Tables\" />
    <Folder Include="dbo\Views\" />
    <Folder Include="dbo\Functions\" />
    <Folder Include="dbo\Stored Procedures\" />
    <Folder Include="dbo\User Defined Types\" />
    <Folder Include="Security\" />
    <Folder Include="Tests" />
    <Folder Include="Provisioning" />
    <Folder Include="api" />
    <Folder Include="bll" />
    <Folder Include="dal" />
    <Folder Include="bll\Stored Procedures" />
    <Folder Include="dal\Stored Procedures" />
    <Folder Include="dal\Functions" />
    <Folder Include="api\Stored Procedures" />
    <Folder Include="api\Functions" />
    <Folder Include="rpt" />
    <Folder Include="rpt\Functions" />
    <Folder Include="rpt\Stored Procedures" />
    <Folder Include="bll\Functions" />
    <Folder Include="map" />
    <Folder Include="wiz" />
    <Folder Include="wiz\Functions" />
    <Folder Include="wiz\Stored Procedures" />
    <Folder Include="Provisioning\103_105" />
    <Folder Include="Provisioning\201" />
    <Folder Include="Provisioning\000" />
    <Folder Include="Provisioning\103_105\01_Security" />
    <Folder Include="Provisioning\103_105\05_Contracts" />
    <Folder Include="Provisioning\103_105\02_Basic" />
    <Folder Include="Provisioning\103_105\04_Resources" />
    <Folder Include="Provisioning\199" />
    <Folder Include="_Azure" />
    <Folder Include="Provisioning\100" />
    <Folder Include="Provisioning\200" />
    <Folder Include="Provisioning\299" />
  </ItemGroup>
  <ItemGroup>
    <Build Include="dbo\Tables\dbo.Documents.sql" />
    <Build Include="dbo\Tables\dbo.Relations.sql" />
    <Build Include="dbo\Tables\dbo.LineDefinitionEntries.sql" />
    <Build Include="dbo\Tables\dbo.Users.sql" />
    <Build Include="dbo\Tables\dbo.DocumentAssignments.sql" />
    <Build Include="dbo\Tables\dbo.Lines.sql" />
    <Build Include="dbo\Tables\dbo.Reconciliations.sql" />
    <Build Include="dbo\Tables\dbo.Resources.sql" />
    <Build Include="dbo\Tables\dbo.Settings.sql" />
    <Build Include="dbo\Tables\dbo.DocumentDefinitions.sql" />
    <Build Include="dbo\Tables\dbo.Units.sql" />
    <Build Include="dbo\Tables\dbo.Centers.sql" />
    <Build Include="dbo\Functions\dbo.fn_FunctionalCurrencyId.sql" />
    <Build Include="dbo\User Defined Types\dbo.ValidationErrorList.sql" />
    <Build Include="Security\api.sql" />
    <Build Include="Security\dal.sql" />
    <Build Include="dbo\User Defined Types\dbo.RelationList.sql" />
    <Build Include="dbo\User Defined Types\dbo.IndexedIdList.sql" />
    <Build Include="dbo\Tables\dbo.Translations.sql" />
    <Build Include="dbo\User Defined Types\dbo.UnitList.sql" />
    <Build Include="dbo\User Defined Types\dbo.CenterList.sql" />
    <Build Include="dbo\User Defined Types\dbo.SettingList.sql" />
    <Build Include="dbo\User Defined Types\dbo.StringList.sql" />
    <Build Include="dbo\User Defined Types\dbo.ResourceList.sql" />
    <Build Include="dbo\User Defined Types\dbo.DocumentList.sql" />
    <Build Include="dbo\User Defined Types\dbo.WideLineList.sql" />
    <None Include="Tests\00_TestMain.sql" />
    <None Include="Tests\04_IfrsDisclosures.sql" />
    <None Include="Tests\03_MeasurementUnits.sql" />
    <None Include="Tests\71_ResponsibilityCenters.sql" />
    <None Include="Tests\07_Resources.sql" />
    <None Include="Tests\30_HRCycle.sql" />
    <None Include="Tests\50_ProductionCycle.sql" />
    <None Include="Tests\60_SalesCycle.sql" />
    <None Include="Tests\21_Financing.sql" />
    <None Include="Tests\TestingToBeCleaned.sql" />
    <PostDeploy Include="Provisioning\__Main.sql" />
    <Build Include="Security\bll.sql" />
    <Build Include="dbo\Tables\dbo.LineDefinitions.sql" />
    <Build Include="dbo\Stored Procedures\dbo.ui_Documents_Lines_Entries__Json.sql" />
    <Build Include="dbo\Functions\dbo.fw_Documents__Json.sql" />
    <Build Include="dbo\Functions\dbo.fw_TransactionLines__Json.sql" />
    <Build Include="dbo\Functions\dbo.fw_TransactionEntries__Json.sql" />
    <Build Include="dbo\User Defined Types\dbo.AccountList.sql" />
    <Build Include="dbo\Functions\dbo.fn_User__Language.sql" />
    <Build Include="dbo\Tables\dbo.LineSignatures.sql" />
    <Build Include="dbo\Functions\dbo.fi_MyWorkspace.sql" />
    <Build Include="dbo\Tables\dbo.DocumentAssignmentsHistory.sql" />
    <Build Include="dbo\Tables\dbo.Roles.sql" />
    <Build Include="dbo\Tables\dbo.Permissions.sql" />
    <Build Include="dbo\Tables\dbo.Views.sql" />
    <Build Include="dbo\User Defined Types\dbo.RoleList.sql" />
    <Build Include="dbo\User Defined Types\dbo.PermissionList.sql" />
    <Build Include="dbo\Tables\dbo.Entries.sql" />
    <Build Include="dbo\User Defined Types\dbo.EntryList.sql" />
    <Build Include="dbo\Tables\dbo.RoleMemberships.sql" />
    <Build Include="dbo\Tables\dbo.AccountClassifications.sql" />
    <Build Include="dbo\Views\dbo.Employees.sql" />
    <Build Include="dbo\Functions\dbo.fi_Relations.sql" />
    <Build Include="dbo\Tables\dbo.IfrsDisclosureDetails.sql" />
    <Build Include="dbo\Functions\dbo.fi_IfrsDisclosureDetails.sql" />
    <Build Include="dbo\Tables\dbo.IfrsConcepts.sql" />
    <Build Include="dbo\Tables\dbo.IfrsDisclosures.sql" />
    <Build Include="dbo\User Defined Types\dbo.IfrsDisclosureDetailList.sql" />
    <Build Include="dbo\Stored Procedures\dbo.adm_Tree__Organize.sql" />
    <Build Include="dbo\User Defined Types\dbo.LineList.sql" />
    <Build Include="dbo\Tables\dbo.DocumentStatesHistory.sql" />
    <Build Include="dbo\Tables\dbo.VoucherBooklets.sql" />
    <Build Include="dbo\Tables\dbo.Workflows.sql" />
    <Build Include="dbo\Tables\dbo.WorkflowSignatures.sql" />
    <Build Include="dbo\Tables\dbo.VoucherTypes.sql" />
    <Build Include="dbo\Tables\dbo.BudgetEntries.sql" />
    <Build Include="dbo\Tables\dbo.Lookups.sql" />
    <Build Include="dbo\User Defined Types\dbo.LookupList.sql" />
    <Build Include="dbo\User Defined Types\dbo.IdList.sql" />
    <Build Include="api\Stored Procedures\api.IfrsDisclosureDetails__Save.sql" />
    <Build Include="dal\Stored Procedures\dal.OnConnect.sql" />
    <Build Include="dal\Stored Procedures\dal.IfrsDisclosureDetails__Save.sql" />
    <Build Include="api\Stored Procedures\api.Units__Activate.sql" />
    <Build Include="api\Stored Procedures\api.Units__Delete.sql" />
    <Build Include="api\Stored Procedures\api.Units__Save.sql" />
    <Build Include="dal\Stored Procedures\dal.Units__Activate.sql" />
    <Build Include="dal\Stored Procedures\dal.Units__Delete.sql" />
    <Build Include="dal\Stored Procedures\dal.Units__Save.sql" />
    <Build Include="bll\Stored Procedures\bll.Units_Validate__Delete.sql" />
    <Build Include="bll\Stored Procedures\bll.Units_Validate__Save.sql" />
    <Build Include="bll\Stored Procedures\bll.Documents_Validate__Save.sql" />
    <Build Include="api\Stored Procedures\api.Lines__Sign.sql" />
    <Build Include="dal\Stored Procedures\dal.Lines__Sign.sql" />
    <Build Include="bll\Stored Procedures\bll.Lines_Ready__Select.sql" />
    <Build Include="dal\Stored Procedures\dal.Lines_State__Update.sql" />
    <Build Include="dal\Stored Procedures\dal.GeneralSettings__Save.sql" />
    <Build Include="bll\Stored Procedures\bll.IfrsDisclosureDetails_Validate__Save.sql" />
    <Build Include="dbo\User Defined Types\dbo.LineRoleList.sql" />
    <Build Include="api\Stored Procedures\api.Documents__Assign.sql" />
    <Build Include="dal\Stored Procedures\dal.Documents__Assign.sql" />
    <Build Include="bll\Stored Procedures\bll.Documents_Validate__Assign.sql" />
    <Build Include="bll\Stored Procedures\bll.Lines_Validate__Sign.sql" />
    <Build Include="Security\rpt.sql" />
    <Build Include="rpt\Stored Procedures\rpt.Ifrs_110000.sql" />
    <Build Include="dal\Stored Procedures\dal.Resources__Save.sql" />
    <Build Include="dal\Stored Procedures\dal.Resources__Delete.sql" />
    <Build Include="api\Stored Procedures\api.Resources__Save.sql" />
    <Build Include="api\Stored Procedures\api.Resources__Delete.sql" />
    <Build Include="bll\Stored Procedures\bll.Resources_Validate__Delete.sql" />
    <Build Include="bll\Stored Procedures\bll.Resources_Validate__Save.sql" />
    <Build Include="dal\Stored Procedures\dal.Relations__Save.sql" />
    <Build Include="dal\Stored Procedures\dal.Roles__Save.sql" />
    <Build Include="dal\Stored Procedures\dal.AccountClassifications__Save.sql" />
    <Build Include="dal\Stored Procedures\dal.Accounts__Activate.sql" />
    <Build Include="dbo\Tables\dbo.IfrsStatements.sql" />
    <Build Include="dal\Stored Procedures\dal.Permissions__Load.sql" />
    <Build Include="dal\Stored Procedures\dal.Users__SetExternalIdByUserId.sql" />
    <Build Include="dal\Stored Procedures\dal.Users__SetEmailByUserId.sql" />
    <Build Include="dal\Stored Procedures\dal.AddUserPermissionsVersion.sql" />
    <Build Include="dal\Stored Procedures\dal.Users__SaveSettings.sql" />
    <Build Include="dbo\Tables\dbo.UserSettings.sql" />
    <Build Include="dal\Stored Procedures\dal.UserSettings__Load.sql" />
    <Build Include="map\map.Units.sql" />
    <Build Include="dbo\User Defined Types\dbo.UserList.sql" />
    <Build Include="map\map.Users.sql" />
    <Build Include="bll\Stored Procedures\bll.Users_Validate__Save.sql" />
    <Build Include="api\Stored Procedures\api.Relations__Save.sql" />
    <Build Include="bll\Stored Procedures\bll.Relations_Validate__Save.sql" />
    <Build Include="bll\Stored Procedures\bll.Resources__Preprocess.sql" />
    <Build Include="dbo\User Defined Types\dbo.RoleMembershipList.sql" />
    <Build Include="dal\Stored Procedures\dal.Roles__Activate.sql" />
    <Build Include="bll\Stored Procedures\bll.Roles_Validate__Save.sql" />
    <Build Include="bll\Stored Procedures\bll.Roles_Validate__Delete.sql" />
    <Build Include="dal\Stored Procedures\dal.Relations__Activate.sql" />
    <Build Include="dal\Stored Procedures\dal.Relations__Delete.sql" />
    <Build Include="dal\Stored Procedures\dal.Blobs__Delete.sql" />
    <Build Include="dal\Stored Procedures\dal.Blobs__Get.sql" />
    <Build Include="dal\Stored Procedures\dal.Blobs__Save.sql" />
    <Build Include="dal\Stored Procedures\dal.Roles__Delete.sql" />
    <Build Include="dal\Stored Procedures\dal.Users__Delete.sql" />
    <Build Include="dal\Stored Procedures\dal.Users__Save.sql" />
    <Build Include="bll\Stored Procedures\bll.Relations_Validate__Delete.sql" />
    <Build Include="bll\Stored Procedures\bll.Users_Validate__Delete.sql" />
    <Build Include="dbo\Tables\dbo.Blobs.sql" />
    <Build Include="map\map.Relations.sql" />
    <Build Include="map\map.Roles.sql" />
    <Build Include="bll\Stored Procedures\bll.AccountTypes_Validate__Delete.sql" />
    <Build Include="dbo\Tables\dbo.ResourceDefinitions.sql" />
    <Build Include="dbo\Tables\dbo.Currencies.sql" />
    <Build Include="dbo\Tables\dbo.ResourceProviders.sql" />
    <Build Include="bll\Stored Procedures\bll.Lookups_Validate__Save.sql" />
    <Build Include="dal\Stored Procedures\dal.Lookups__Save.sql" />
    <Build Include="dal\Stored Procedures\dal.Lookups__Delete.sql" />
    <Build Include="dal\Stored Procedures\dal.Lookups__Activate.sql" />
    <Build Include="bll\Stored Procedures\bll.Lookups_Validate__Delete.sql" />
    <Build Include="map\map.Lookups.sql" />
    <Build Include="dbo\User Defined Types\dbo.CurrencyList.sql" />
    <Build Include="bll\Stored Procedures\bll.Currencies_Validate__Save.sql" />
    <Build Include="dal\Stored Procedures\dal.Currencies__Save.sql" />
    <Build Include="bll\Stored Procedures\bll.Currencies_Validate__Delete.sql" />
    <Build Include="dbo\Functions\dbo.fn_Localize.sql" />
    <Build Include="dal\Stored Procedures\dal.Currencies__Delete.sql" />
    <Build Include="dal\Stored Procedures\dal.Currencies__Activate.sql" />
    <Build Include="map\map.Currencies.sql" />
    <Build Include="dbo\User Defined Types\dbo.IndexedStringList.sql" />
    <Build Include="dal\Stored Procedures\dal.Resources__Activate.sql" />
    <Build Include="map\map.Resources.sql" />
    <Build Include="Security\map.sql" />
    <Build Include="api\Stored Procedures\api.Lookups__Delete.sql" />
    <Build Include="api\Stored Procedures\api.Lookups__Activate.sql" />
    <Build Include="api\Stored Procedures\api.Lookups__Save.sql" />
    <Build Include="api\Stored Procedures\api.AccountTypes__Delete.sql" />
    <Build Include="api\Stored Procedures\api.AccountTypes__Save.sql" />
    <Build Include="dbo\Tables\dbo.Accounts.sql" />
    <Build Include="rpt\Stored Procedures\rpt.FinishedGoods__TrialBalance.sql" />
    <Build Include="rpt\Stored Procedures\rpt.RawMaterials__TrialBalance.sql" />
    <Build Include="rpt\Stored Procedures\rpt.MerchandiseInTransit__TrialBalance.sql" />
    <Build Include="rpt\Stored Procedures\rpt.RawMaterials__TopByCountOut.sql" />
    <Build Include="api\Stored Procedures\api.AccountClassifications__Save.sql" />
    <Build Include="dbo\User Defined Types\dbo.AccountClassificationList.sql" />
    <Build Include="bll\Stored Procedures\bll.AccountClassifications_Validate__Save.sql" />
    <Build Include="api\Stored Procedures\api.Roles__Activate.sql" />
    <Build Include="api\Stored Procedures\api.Relations__Activate.sql" />
    <Build Include="api\Stored Procedures\api.AccountClassifications__Activate.sql" />
    <Build Include="bll\Stored Procedures\bll.AccountClassifications_Validate__Activate.sql" />
    <Build Include="dal\Stored Procedures\dal.AccountClassifications__Activate.sql" />
    <Build Include="map\map.AccountClassifications.sql" />
    <Build Include="bll\Stored Procedures\bll.AccountClassifications_Validate__Delete.sql" />
    <Build Include="dal\Stored Procedures\dal.AccountClassifications__Delete.sql" />
    <Build Include="bll\Stored Procedures\bll.AccountClassifications_Validate__DeleteWithDescendants.sql" />
    <Build Include="dal\Stored Procedures\dal.AccountClassifications__DeleteWithDescendants.sql" />
    <Build Include="api\Stored Procedures\api.Accounts__Save.sql" />
    <Build Include="dal\Stored Procedures\dal.Accounts__Save.sql" />
    <Build Include="bll\Stored Procedures\bll.Accounts_Validate__Save.sql" />
    <Build Include="dal\Stored Procedures\dal.Accounts__Delete.sql" />
    <Build Include="bll\Stored Procedures\bll.Accounts_Validate__Delete.sql" />
    <Build Include="map\map.Accounts.sql" />
    <Build Include="bll\Stored Procedures\bll.Lines_Validate__Unsign.sql" />
    <Build Include="dbo\Tables\dbo.LookupDefinitions.sql" />
    <Build Include="dbo\Tables\dbo.EntryTypes.sql" />
    <Build Include="map\map.EntryTypes.sql" />
    <Build Include="dbo\Functions\dbo.fn_Lookup.sql" />
    <Build Include="dbo\Functions\dbo.fn_UnitName__Id.sql" />
    <Build Include="dbo\Tables\dbo.ResourcePacks.sql" />
    <Build Include="dbo\User Defined Types\dbo.LookupDefinitionList.sql" />
    <Build Include="bll\Stored Procedures\bll.LookupDefinitions_Validate__Save.sql" />
    <Build Include="dal\Stored Procedures\dal.LookupDefinitions__Save.sql" />
    <Build Include="bll\Stored Procedures\bll.LookupDefinitions_Validate__Delete.sql" />
    <Build Include="dal\Stored Procedures\dal.LookupDefinitions__Delete.sql" />
    <Build Include="dal\Stored Procedures\dal.LookupDefinitions__UpdateState.sql" />
    <Build Include="map\map.LookupDefinitions.sql" />
    <Build Include="rpt\Stored Procedures\rpt.Docs__UI.sql" />
    <Build Include="bll\Stored Procedures\bll.Documents_Validate__Close.sql" />
    <Build Include="api\Stored Procedures\api.Documents__Close.sql" />
    <Build Include="dbo\Functions\dbo.fn_StateId__State.sql" />
    <Build Include="bll\Functions\bll.fi_Lines__Ready.sql" />
    <Build Include="api\Stored Procedures\api.Centers__Save.sql" />
    <Build Include="dal\Stored Procedures\dal.Centers__Save.sql" />
    <Build Include="api\Stored Procedures\api.Roles__Save.sql" />
    <Build Include="bll\Stored Procedures\bll.Centers_Validate__Save.sql" />
    <Build Include="dal\Stored Procedures\dal.Centers__Delete.sql" />
    <Build Include="dal\Stored Procedures\dal.Centers__DeleteWithDescendants.sql" />
    <Build Include="bll\Stored Procedures\bll.Centers_Validate__Delete.sql" />
    <Build Include="bll\Stored Procedures\bll.Centers_Validate__DeleteWithDescendants.sql" />
    <Build Include="dal\Stored Procedures\dal.Centers__Activate.sql" />
    <Build Include="map\map.Centers.sql" />
    <Build Include="dbo\Tables\dbo.RelationDefinitions.sql" />
    <Build Include="dal\Stored Procedures\dal.Users__Activate.sql" />
    <Build Include="dal\Stored Procedures\dal.EntryTypes__Activate.sql" />
    <Build Include="bll\Stored Procedures\bll.EntryTypes_Validate__Save.sql" />
    <Build Include="api\Stored Procedures\api.EntryTypes__Save.sql" />
    <Build Include="dbo\User Defined Types\dbo.EntryTypeList.sql" />
    <Build Include="dal\Stored Procedures\dal.EntryTypes__Save.sql" />
    <Build Include="api\Stored Procedures\api.Currencies__Save.sql" />
    <Build Include="api\Stored Procedures\api.Currencies__Delete.sql" />
    <Build Include="api\Stored Procedures\api.Currencies__Activate.sql" />
    <Build Include="bll\Functions\bll.fn_Prefix_CodeWidth_SN__Code.sql" />
    <Build Include="bll\Stored Procedures\bll.GeneralSettings_Validate__Save.sql" />
    <Build Include="bll\Stored Procedures\bll.WideLines__Unpivot.sql" />
    <Build Include="bll\Stored Procedures\bll.LineDefinitionEntries__Pivot.sql" />
    <Build Include="dal\Stored Procedures\dal.EntryTypes__Delete.sql" />
    <Build Include="dal\Stored Procedures\dal.EntryTypes__DeleteWithDescendants.sql" />
    <Build Include="bll\Stored Procedures\bll.EntryTypes_Validate__Delete.sql" />
    <Build Include="bll\Stored Procedures\bll.EntryTypes_Validate__DeleteWithDescendants.sql" />
    <Build Include="map\map.Documents.sql" />
    <Build Include="map\map.Lines.sql" />
    <Build Include="map\map.Entries.sql" />
    <Build Include="api\Stored Procedures\api.Documents__Open.sql" />
    <Build Include="bll\Stored Procedures\bll.Documents_Validate__Open.sql" />
    <Build Include="api\Stored Procedures\api.Documents__Sign.sql" />
    <Build Include="dbo\Tables\dbo.LineDefinitionStateReasons.sql" />
    <Build Include="api\Stored Procedures\api.Document_Comment__Save.sql" />
    <Build Include="bll\Stored Procedures\bll.Document_Validate__Comment_Save.sql" />
    <Build Include="dal\Stored Procedures\dal.Document_Comment__Save.sql" />
    <Build Include="map\map.DocumentAssignmentsHistory.sql" />
    <Build Include="dbo\Functions\dbo.fn_LanguageId__Symbol.sql" />
    <Build Include="dal\Stored Procedures\dal.Definitions__Load.sql" />
    <Build Include="dal\Stored Procedures\dal.Settings__Load.sql" />
    <Build Include="bll\Stored Procedures\bll.Accounts__Preprocess.sql" />
    <Build Include="dal\Stored Procedures\dal.RelationDefinitions__Save.sql" />
    <Build Include="dbo\User Defined Types\dbo.RelationDefinitionList.sql" />
    <Build Include="dbo\User Defined Types\dbo.LineDefinitionList.sql" />
    <Build Include="dal\Stored Procedures\dal.LineDefinitions__Save.sql" />
    <Build Include="dbo\User Defined Types\dbo.ResourceDefinitionList.sql" />
    <Build Include="dbo\Tables\dbo.LineDefinitionColumns.sql" />
    <Build Include="dbo\User Defined Types\dbo.LineDefinitionColumnList.sql" />
    <Build Include="dbo\User Defined Types\dbo.LineDefinitionStateReasonList.sql" />
    <Build Include="dbo\User Defined Types\dbo.DocumentDefinitionList.sql" />
    <Build Include="dbo\User Defined Types\dbo.DocumentDefinitionLineDefinitionList.sql" />
    <Build Include="dal\Stored Procedures\dal.DocumentDefinitions__Save.sql" />
    <Build Include="dbo\Tables\dbo.DocumentDefinitionLineDefinitions.sql" />
    <Build Include="dbo\User Defined Types\dbo.WorkflowList.sql" />
    <Build Include="dbo\User Defined Types\dbo.WorkflowSignatureList.sql" />
    <Build Include="bll\Stored Procedures\bll.RelationDefinitions_Validate__Save.sql" />
    <Build Include="api\Stored Procedures\api.RelationDefinitions__Save.sql" />
    <Build Include="bll\Stored Procedures\bll.RelationDefinitions_Validate__Delete.sql" />
    <Build Include="dal\Stored Procedures\dal.RelationDefinitions__Delete.sql" />
    <Build Include="bll\Stored Procedures\bll.Documents_Validate__Delete.sql" />
    <Build Include="dal\Stored Procedures\dal.Documents__Delete.sql" />
    <Build Include="map\map.DetailsEntries.sql" />
    <Build Include="dal\Stored Procedures\dal.ResourceDefinitions__Save.sql" />
    <Build Include="bll\Stored Procedures\bll.ResourceDefinitions_Validate__Save.sql" />
    <Build Include="bll\Stored Procedures\bll.ResourceDefinitions_Validate__Delete.sql" />
    <Build Include="dal\Stored Procedures\dal.ResourceDefinitions__Delete.sql" />
    <Build Include="api\Stored Procedures\api.ResourceDefinitions__Save.sql" />
    <Build Include="rpt\Stored Procedures\rpt.Ifrs_810000.sql" />
    <Build Include="rpt\Stored Procedures\rpt.Ifrs_210000.sql" />
    <Build Include="rpt\Stored Procedures\rpt.Ifrs_220000.sql" />
    <Build Include="rpt\Stored Procedures\rpt.Ifrs_310000.sql" />
    <Build Include="rpt\Stored Procedures\rpt.Ifrs_320000.sql" />
    <Build Include="rpt\Stored Procedures\rpt.Ifrs_510000.sql" />
    <Build Include="rpt\Stored Procedures\rpt.Ifrs_520000.sql" />
    <Build Include="rpt\Stored Procedures\rpt.Ifrs_610000.sql" />
    <Build Include="dbo\User Defined Types\dbo.AccountTypeList.sql" />
    <Build Include="dbo\Tables\dbo.AccountTypes.sql" />
    <Build Include="dal\Stored Procedures\dal.AccountTypes__Delete.sql" />
    <Build Include="bll\Stored Procedures\bll.AccountTypes_Validate__Save.sql" />
    <Build Include="dal\Stored Procedures\dal.AccountTypes__Save.sql" />
    <Build Include="dal\Stored Procedures\dal.AccountTypes__DeleteWithDescendants.sql" />
    <Build Include="dal\Stored Procedures\dal.AccountTypes__Activate.sql" />
    <Build Include="map\map.AccountTypes.sql" />
    <Build Include="dbo\User Defined Types\dbo.LineDefinitionEntryList.sql" />
    <Build Include="api\Stored Procedures\api.LineDefinitions__Save.sql" />
    <Build Include="bll\Stored Procedures\bll.LineDefinitions_Validate__Save.sql" />
    <Build Include="dbo\User Defined Types\dbo.AttachmentList.sql" />
    <Build Include="dbo\Tables\dbo.Attachments.sql" />
    <Build Include="map\map.Attachments.sql" />
    <Build Include="api\Stored Procedures\api.Documents__Cancel.sql" />
    <Build Include="bll\Stored Procedures\bll.Documents_Validate__Cancel.sql" />
    <Build Include="dal\Stored Procedures\dal.Documents__Cancel.sql" />
    <Build Include="map\map.LinesRequiredSignatures.sql" />
    <Build Include="dbo\Views\dbo.WorkflowsView.sql" />
    <Build Include="dbo\Tables\dbo.ReportDefinitions.sql" />
    <Build Include="dbo\Tables\dbo.ReportDefinitionParameters.sql" />
    <Build Include="dbo\Tables\dbo.ReportDefinitionSelects.sql" />
    <Build Include="dbo\Tables\dbo.ReportDefinitionDimensions.sql" />
    <Build Include="dbo\Tables\dbo.ReportDefinitionMeasures.sql" />
    <Build Include="dbo\User Defined Types\dbo.ReportDefinitionList.sql" />
    <Build Include="dbo\User Defined Types\dbo.ReportDefinitionParameterList.sql" />
    <Build Include="dbo\User Defined Types\dbo.ReportDefinitionSelectList.sql" />
    <Build Include="dbo\User Defined Types\dbo.ReportDefinitionDimensionList.sql" />
    <Build Include="dbo\User Defined Types\dbo.ReportDefinitionMeasureList.sql" />
    <Build Include="bll\Stored Procedures\bll.ReportDefinitions_Validate__Save.sql" />
    <Build Include="dal\Stored Procedures\dal.ReportDefinitions__Save.sql" />
    <Build Include="bll\Stored Procedures\bll.ReportDefinitions_Validate__Delete.sql" />
    <Build Include="dal\Stored Procedures\dal.ReportDefinitions__Delete.sql" />
    <Build Include="map\map.ReportDefinitions.sql" />
    <Build Include="map\map.ReportDefinitionParameters.sql" />
    <Build Include="map\map.ReportDefinitionSelects.sql" />
    <Build Include="map\map.ReportDefinitionRows.sql" />
    <Build Include="map\map.ReportDefinitionColumns.sql" />
    <Build Include="map\map.ReportDefinitionMeasures.sql" />
    <Build Include="dbo\Tables\dbo.ResourceUnits.sql" />
    <Build Include="dbo\User Defined Types\dbo.ResourceUnitList.sql" />
    <Build Include="map\map.ResourceUnits.sql" />
    <Build Include="dbo\User Defined Types\dbo.IndexIdWithHeaderList.sql" />
    <Build Include="bll\Stored Procedures\bll.AccountTypes_Validate__DeleteWithDescendants.sql" />
    <Build Include="api\Stored Procedures\api.AccountTypes__DeleteWithDescendants.sql" />
    <Build Include="bll\Stored Procedures\bll.Lines__Pivot.sql" />
    <Build Include="dbo\Tables\dbo.RuleTypes.sql" />
    <Build Include="dal\Stored Procedures\dal.Lines__SignAndRefresh.sql" />
    <Build Include="dbo\Tables\dbo.PredicateTypes.sql" />
    <Build Include="map\map.DocumentsRequiredSignatures.sql" />
    <Build Include="api\Stored Procedures\api.Documents__Uncancel.sql" />
    <Build Include="bll\Stored Procedures\bll.Documents_Validate__Uncancel.sql" />
    <Build Include="bll\Stored Procedures\bll.Documents__Preprocess.sql" />
    <Build Include="api\Stored Procedures\api.Documents__Save.sql" />
    <Build Include="dal\Stored Procedures\dal.Documents__SaveAndRefresh.sql" />
    <Build Include="map\map.LineDefinitionEntries.sql" />
    <Build Include="dal\Stored Procedures\dal.Documents__Close.sql" />
    <Build Include="dal\Stored Procedures\dal.Documents__Open.sql" />
    <Build Include="dal\Stored Procedures\dal.Documents__Uncancel.sql" />
    <Build Include="rpt\Stored Procedures\rpt.Production__Actual_vs_Planned.sql" />
    <Build Include="map\map.DocumentDefinitions.sql" />
    <Build Include="dbo\Tables\dbo.ExchangeRates.sql" />
    <Build Include="dbo\User Defined Types\dbo.ExchangeRateList.sql" />
    <Build Include="api\Stored Procedures\api.ExchangeRates__Save.sql" />
    <Build Include="api\Stored Procedures\api.ExchangeRates__Delete.sql" />
    <Build Include="dal\Stored Procedures\dal.ExchangeRates__Save.sql" />
    <Build Include="dal\Stored Procedures\dal.ExchangeRates__Delete.sql" />
    <Build Include="bll\Stored Procedures\bll.ExchangeRates_Validate__Save.sql" />
    <Build Include="bll\Stored Procedures\bll.ExchangeRates_Validate__Delete.sql" />
    <Build Include="dbo\Functions\dbo.fn_DateAdd.sql" />
    <Build Include="bll\Stored Procedures\bll.Lines_Validate__State_Data.sql" />
    <Build Include="bll\Stored Procedures\bll.LineSignatures_Validate__Delete.sql" />
    <Build Include="dal\Stored Procedures\dal.LineSignatures__DeleteAndRefresh.sql" />
    <Build Include="wiz\Stored Procedures\wiz.GainLossOnExchange__Prepare.sql" />
    <Build Include="wiz\Functions\wiz.fn_ConvertToFunctional.sql" />
    <Build Include="Security\wiz.sql" />
    <Build Include="map\map.ExchangeRates.sql" />
    <Build Include="map\map.LineDefinitions.sql" />
    <Build Include="map\map.DocumentStatesHistory.sql" />
    <Build Include="dbo\Tables\dbo.RelationUsers.sql" />
    <Build Include="rpt\Stored Procedures\rpt.FinancialRatios.sql" />
    <Build Include="dbo\Tables\dbo.ApportionmentRates.sql" />
    <Build Include="dbo\Tables\dbo.AbsorptionRates.sql" />
    <Build Include="dal\Stored Procedures\dal.InboxCounts__Load.sql" />
    <Build Include="dal\Stored Procedures\dal.Documents__Preview.sql" />
    <Build Include="dal\Stored Procedures\dal.Inbox__Check.sql" />
    <Build Include="map\map.Inbox.sql" />
    <Build Include="map\map.Outbox.sql" />
    <Build Include="map\IfrsConcepts.sql" />
    <Build Include="dbo\Tables\dbo.AccountTypeResourceDefinitions.sql" />
    <Build Include="dbo\Tables\dbo.AccountTypeCustodyDefinitions.sql" />
    <Build Include="dbo\Tables\dbo.Agents.sql" />
    <Build Include="wiz\Stored Procedures\wiz.Paysheet__Prepare.sql" />
    <Build Include="wiz\Stored Procedures\wiz.AssetsDepreciation__Populate.sql" />
    <Build Include="dbo\Tables\dbo.MarkupTemplates.sql" />
    <Build Include="dbo\User Defined Types\dbo.MarkupTemplateList.sql" />
    <Build Include="bll\Stored Procedures\bll.MarkupTemplates_Validate__Save.sql" />
    <Build Include="dal\Stored Procedures\dal.MarkupTemplates__Save.sql" />
    <Build Include="bll\Stored Procedures\bll.MarkupTemplates_Validate__Delete.sql" />
    <Build Include="dal\Stored Procedures\dal.MarkupTemplates__Delete.sql" />
    <Build Include="map\map.MarkupTemplates.sql" />
    <Build Include="dbo\Tables\dbo.AccountBalances.sql" />
    <Build Include="dbo\User Defined Types\dbo.AgentList.sql" />
    <Build Include="dal\Stored Procedures\dal.Agents__Save.sql" />
    <Build Include="dbo\User Defined Types\dbo.RelationUserList.sql" />
    <Build Include="dal\Stored Procedures\dal.Agents__Activate.sql" />
    <Build Include="bll\Stored Procedures\bll.Agents_Validate__Save.sql" />
    <Build Include="api\Stored Procedures\api.Agents__Save.sql" />
    <Build Include="bll\Stored Procedures\bll.Agents_Validate__Activate.sql" />
    <Build Include="dbo\Tables\dbo.Budgets.sql" />
    <None Include="Provisioning\000\a_Declarations.sql" />
    <None Include="Provisioning\000\b_AdminUser.sql" />
    <None Include="Provisioning\000\e_RuleTypes.sql" />
    <None Include="Provisioning\000\h_EntryTypes.sql" />
    <None Include="Provisioning\000\m_AccountTypes.sql" />
    <None Include="Provisioning\000\f_IfrsConcepts.sql" />
    <None Include="Provisioning\000\g_IfrsDisclosures.sql" />
    <Build Include="api\Stored Procedures\api.LookupDefinitions__Save.sql" />
    <None Include="Provisioning\000\o_LineDefinitions.sql" />
    <None Include="Provisioning\000\z_Translations.sql" />
    <Build Include="dbo\Functions\dbo.fn_TranslateFromEnglish.sql" />
    <None Include="Provisioning\000\l_ResourceDefinitions.sql" />
    <None Include="Provisioning\000\i_LookupDefinitions.sql" />
    <None Include="Provisioning\000\j_RelationDefinitions.sql" />
    <None Include="Provisioning\000\p_DocumentDefinitions.sql" />
    <Build Include="map\map.AccountTypeCustodyDefinitions.sql" />
    <Build Include="map\map.AccountTypeResourceDefinitions.sql" />
    <Build Include="map\map.Agents.sql" />
    <Build Include="bll\Stored Procedures\bll.Agents_Validate__Delete.sql" />
    <Build Include="dal\Stored Procedures\dal.Agents__Delete.sql" />
    <Build Include="dbo\Tables\dbo.LineDefinitionEntryCustodyDefinitions.sql" />
    <Build Include="dbo\Tables\dbo.LineDefinitionEntryResourceDefinitions.sql" />
    <Build Include="dbo\User Defined Types\dbo.LineDefinitionEntryCustodyDefinitionList.sql" />
    <Build Include="dbo\User Defined Types\dbo.LineDefinitionEntryResourceDefinitionList.sql" />
    <None Include="Provisioning\103_105\01_Security\a_Users.sql" />
    <None Include="Provisioning\103_105\01_Security\b_Permissions.sql" />
    <None Include="Provisioning\103_105\02_Basic\b_Centers.sql" />
    <None Include="Provisioning\103_105\05_Contracts\01_CashCustodies.sql" />
    <None Include="Provisioning\103_105\05_Contracts\02_InventoryCustodies.sql" />
    <None Include="Provisioning\103_105\05_Contracts\03_Customers.sql" />
    <None Include="Provisioning\103_105\05_Contracts\05_Partners.sql" />
    <None Include="Provisioning\103_105\05_Contracts\06_Suppliers.sql" />
    <None Include="Provisioning\103_105\05_Contracts\08_Employees.sql" />
    <None Include="Provisioning\103_105\04_Resources\104_finished_goods.sql" />
    <None Include="Provisioning\103_105\04_Resources\104_raw-materials.sql" />
    <None Include="Provisioning\103_105\04_Resources\105_merchandise.sql" />
    <Build Include="map\map.RelationDefinitions.sql" />
    <Build Include="map\map.ResourceDefinitions.sql" />
    <Build Include="map\map.RelationUsers.sql" />
    <Build Include="dal\Stored Procedures\dal.ResourceDefinitions__UpdateState.sql" />
    <Build Include="dal\Stored Procedures\dal.RelationDefinitions__UpdateState.sql" />
    <Build Include="dal\Stored Procedures\dal.DocumentDefinitions__UpdateState.sql" />
    <Build Include="bll\Stored Procedures\bll.LookupDefinitions_Validate__UpdateState.sql" />
    <Build Include="bll\Stored Procedures\bll.ResourceDefinitions_Validate__UpdateState.sql" />
    <Build Include="bll\Stored Procedures\bll.RelationDefinitions_Validate__UpdateState.sql" />
    <Build Include="bll\Stored Procedures\bll.DocumentDefinitions_Validate__UpdateState.sql" />
    <Build Include="dbo\Tables\dbo.LineDefinitionGenerateParameters.sql" />
    <Build Include="dbo\User Defined Types\dbo.LineDefinitionGenerateParameterList.sql" />
    <Build Include="dbo\User Defined Types\dbo.GenerateArgumentList.sql" />
    <Build Include="bll\Stored Procedures\bll.Lines__Generate.sql" />
    <Build Include="dbo\User Defined Types\dbo.SN.sql" />
    <Build Include="dbo\Tables\dbo.DocumentLineDefinitionEntries.sql" />
    <None Include="Provisioning\000\r_AccountClassifications.sql" />
    <None Include="Provisioning\199\00_Script.sql" />
    <None Include="Provisioning\199\199_11Users.sql" />
    <None Include="Provisioning\199\199_12Permissions.sql" />
    <None Include="Provisioning\199\199_21Lookups.sql" />
    <None Include="Provisioning\199\21_Units.sql" />
    <None Include="Provisioning\199\199_22Centers.sql" />
    <None Include="Provisioning\199\40_Agents.sql" />
    <None Include="Provisioning\199\50_Contracts.sql" />
    <None Include="Provisioning\199\60_AccountClassifications.sql" />
    <None Include="Provisioning\199\61_Accounts.sql" />
    <None Include="Provisioning\199\70_Entries.sql" />
    <None Include="Provisioning\000\t_Accounts.sql" />
    <None Include="Provisioning\100\100_24Resources.sql" />
    <None Include="Provisioning\100\100_23Relations.sql" />
    <None Include="Provisioning\100\70_Entries.sql" />
    <None Include="Provisioning\100\71_manual-journal-vouchers.sql" />
    <None Include="Provisioning\100\73_revenue-templates.sql" />
    <None Include="Provisioning\100\74_revenue-recognition-vouchers.sql" />
    <Build Include="api\Stored Procedures\api.Relations__Delete.sql" />
    <Build Include="api\Stored Procedures\api.AccountTypes__Activate.sql" />
    <Build Include="bll\Stored Procedures\bll.AccountTypes_Validate__Activate.sql" />
    <Build Include="api\Stored Procedures\api.Accounts__Activate.sql" />
    <Build Include="bll\Stored Procedures\bll.Accounts_Validate__Activate.sql" />
    <Build Include="bll\Functions\bll.fn_ConvertCurrenciesNoRound.sql" />
    <Build Include="dbo\User Defined Types\dbo.AccountTypeResourceDefinitionList.sql" />
    <Build Include="dbo\User Defined Types\dbo.AccountTypeCustodyDefinitionList.sql" />
    <Build Include="dbo\User Defined Types\dbo.CustodyDefinitionList.sql" />
    <Build Include="dbo\Tables\dbo.CustodyDefinitions.sql" />
    <Build Include="dal\Stored Procedures\dal.CustodyDefinitions__Save.sql" />
    <Build Include="bll\Stored Procedures\bll.CustodyDefinitions_Validate__Save.sql" />
    <Build Include="bll\Stored Procedures\bll.CustodyDefinitions_Validate__Delete.sql" />
    <Build Include="bll\Stored Procedures\bll.CustodyDefinitions_Validate__UpdateState.sql" />
    <Build Include="api\Stored Procedures\api.CustodyDefinitions__Save.sql" />
    <Build Include="dbo\User Defined Types\dbo.CustodyList.sql" />
    <Build Include="dbo\Tables\dbo.Custodies.sql" />
    <Build Include="dal\Stored Procedures\dal.Custodies__Activate.sql" />
    <Build Include="dal\Stored Procedures\dal.Custodies__Delete.sql" />
    <Build Include="dal\Stored Procedures\dal.Custodies__Save.sql" />
    <Build Include="bll\Stored Procedures\bll.Custodies_Validate__Delete.sql" />
    <Build Include="bll\Stored Procedures\bll.Custodies_Validate__Save.sql" />
    <Build Include="api\Stored Procedures\api.Custodies__Activate.sql" />
    <Build Include="api\Stored Procedures\api.Custodies__Delete.sql" />
    <Build Include="api\Stored Procedures\api.Custodies__Save.sql" />
    <Build Include="dal\Stored Procedures\dal.CustodyDefinitions__UpdateState.sql" />
    <None Include="Provisioning\000\k_CustodyDefinitions.sql" />
    <None Include="Provisioning\201\201_01Currencies.sql" />
    <None Include="Provisioning\201\201_02EntryTypes.sql" />
    <None Include="Provisioning\201\201_03LookupDefinitions.sql" />
    <None Include="Provisioning\201\201_04ResourceDefinitions.sql" />
    <None Include="Provisioning\201\201_05CustodyDefinitions.sql" />
    <None Include="Provisioning\201\201_06RelationDefinitions.sql" />
    <None Include="Provisioning\201\201_11Users.sql" />
    <None Include="Provisioning\201\201_12Permissions.sql" />
    <None Include="Provisioning\201\201_13Workflows.sql" />
    <None Include="Provisioning\201\201_22Centers.sql" />
    <None Include="Provisioning\201\201_21Lookups.sql" />
    <None Include="Provisioning\201\201_31Accounts.sql" />
    <None Include="Provisioning\201\201_07DocumentDefinitions.sql" />
    <None Include="Provisioning\100\100_01Currencies.sql" />
    <None Include="Provisioning\100\100_02EntryTypes.sql" />
    <None Include="Provisioning\100\100_03LookupDefinitions.sql" />
    <None Include="Provisioning\100\100_04ResourceDefinitions.sql" />
    <None Include="Provisioning\100\100_05CustodyDefinitions.sql" />
    <None Include="Provisioning\100\100_06RelationDefinitions.sql" />
    <None Include="Provisioning\100\100_07DocumentDefinitions.sql" />
    <None Include="Provisioning\100\100_11Users.sql" />
    <None Include="Provisioning\100\100_12Permissions.sql" />
    <None Include="Provisioning\100\100_13Workflows.sql" />
    <None Include="Provisioning\100\100_21Lookups.sql" />
    <None Include="Provisioning\100\100_22Centers.sql" />
    <None Include="Provisioning\100\100_31Accounts.sql" />
    <None Include="Provisioning\100\100_25Custodies.sql" />
    <Build Include="map\map.Custodies.sql" />
    <None Include="Provisioning\200\200_31Accounts.sql" />
    <None Include="Provisioning\200\200_01Currencies.sql" />
    <None Include="Provisioning\200\200_02EntryTypes.sql" />
    <None Include="Provisioning\200\200_03LookupDefinitions.sql" />
    <None Include="Provisioning\200\200_04ResourceDefinitions.sql" />
    <None Include="Provisioning\200\200_05CustodyDefinitions.sql" />
    <None Include="Provisioning\200\200_06RelationDefinitions.sql" />
    <None Include="Provisioning\200\200_07DocumentDefinitions.sql" />
    <None Include="Provisioning\200\200_11Users.sql" />
    <None Include="Provisioning\200\200_12Permissions.sql" />
    <None Include="Provisioning\200\200_13Workflows.sql" />
    <None Include="Provisioning\200\200_21Lookups.sql" />
    <None Include="Provisioning\200\200_22Centers.sql" />
    <None Include="Provisioning\200\200_24Resources.sql" />
    <None Include="Provisioning\200\200_25Custodies.sql" />
    <None Include="Provisioning\200\200_23Relations.sql" />
    <None Include="Provisioning\000\o1_LineDefinitions.sql" />
    <Build Include="map\map.CustodyDefinitions.sql" />
    <Build Include="dbo\Stored Procedures\dbo.adm_Lookups__Export.sql" />
    <None Include="Provisioning\201\201_23Relations.sql" />
    <None Include="Provisioning\201\201_25Custodies.sql" />
    <None Include="Provisioning\201\201_24Resources.sql" />
    <Build Include="bll\Stored Procedures\bll.LineDefinitions_Validate__Delete.sql" />
    <Build Include="dal\Stored Procedures\dal.LineDefinitions__Delete.sql" />
    <Build Include="map\map.LineDefinitionEntryCustodyDefinitions.sql" />
    <Build Include="map\map.LineDefinitionEntryResourceDefinitions.sql" />
    <Build Include="map\map.LineDefinitionColumns.sql" />
    <Build Include="map\map.LineDefinitionGenerateParameters.sql" />
    <Build Include="map\map.LineDefinitionStateReasons.sql" />
    <Build Include="map\map.Workflows.sql" />
    <Build Include="map\map.WorkflowSignatures.sql" />
    <Build Include="dbo\Stored Procedures\dbo.adm_Accounts_Code__Legacy.sql" />
    <Build Include="map\map.DocumentDefinitionLineDefinitions.sql" />
    <Build Include="bll\Stored Procedures\bll.DocumentDefinitions_Validate__Save.sql" />
    <Build Include="bll\Stored Procedures\bll.DocumentDefinitions_Validate__Delete.sql" />
    <Build Include="dal\Stored Procedures\dal.CustodyDefinitions__Delete.sql" />
    <Build Include="dal\Stored Procedures\dal.DocumentDefinitions__Delete.sql" />
    <Build Include="wiz\Stored Procedures\wiz.InventoryItem__PopulatePrice.sql" />
    <Build Include="bll\Functions\bll.fn_ConvertUnits.sql" />
    <Build Include="bll\Functions\bll.fn_ConvertCurrencies.sql" />
    <Build Include="dbo\User Defined Types\dbo.DocumentLineDefinitionEntryList.sql" />
    <Build Include="map\map.DocumentLineDefinitionEntries.sql" />
    <Build Include="dal\Stored Procedures\dal.Reconciliations__Save.sql" />
    <Build Include="dbo\Tables\dbo.ReconciliationEntries.sql" />
    <Build Include="dbo\Tables\dbo.ExternalEntries.sql" />
    <Build Include="dbo\Tables\dbo.ReconciliationExternalEntries.sql" />
    <Build Include="bll\Stored Procedures\bll.Reconciliations_Validate__Save.sql" />
    <Build Include="dal\Stored Procedures\dal.Reconciliations__Delete.sql" />
    <Build Include="wiz\Stored Procedures\wiz.ExpensesByNature__Capitalize.sql" />
    <Build Include="dbo\User Defined Types\dbo.ExternalEntryList.sql" />
    <Build Include="dbo\User Defined Types\dbo.ReconciliationList.sql" />
    <Build Include="dbo\User Defined Types\dbo.ReconciliationEntryList.sql" />
    <Build Include="dbo\User Defined Types\dbo.ReconciliationExternalEntryList.sql" />
    <Build Include="dal\Stored Procedures\dal.Reconciliation__Load_Unreconciled.sql" />
    <Build Include="dal\Stored Procedures\dal.Reconciliation__Load_Reconciled.sql" />
    <Build Include="dal\Stored Procedures\dal.InventoryEntries_AVCO__Update.sql" />
    <Build Include="bll\Stored Procedures\bll.Lines_Validate__State_Data2.sql" />
    <Build Include="bll\Functions\bll.fn_DATEADD_GC.sql" />
    <Build Include="bll\Functions\bll.fn_IsLeap.sql" />
    <Build Include="bll\Functions\bll.fn_BusinessUnit__CostCenter.sql" />
    <Build Include="dal\Stored Procedures\dal.Reconciliations__SaveAndLoad_Unreconciled.sql" />
    <Build Include="dal\Stored Procedures\dal.Reconciliations__SaveAndLoad_Reconciled.sql" />
    <Build Include="dbo\Tables\dbo.SmsMessages.sql" />
    <Build Include="dbo\User Defined Types\dbo.SmsMessageList.sql" />
    <Build Include="dbo\User Defined Types\dbo.EmailList.sql" />
    <Build Include="dal\Stored Procedures\dal.Notifications_Enqueue.sql" />
    <Build Include="dbo\User Defined Types\dbo.PushNotificationList.sql" />
    <Build Include="dal\Stored Procedures\dal.Notifications_SmsMessages__Poll.sql" />
    <Build Include="dal\Stored Procedures\dal.Notifications_SmsMessages__UpdateState.sql" />
    <Build Include="dbo\User Defined Types\dbo.IdStateErrorTimestampList.sql" />
    <Build Include="dal\Stored Procedures\dal.Notifications_Emails__UpdateState.sql" />
    <Build Include="dbo\Tables\dbo.Emails.sql" />
    <Build Include="dal\Stored Procedures\dal.Notifications_Emails__Poll.sql" />
    <Build Include="map\map.Emails.sql" />
    <Build Include="map\map.SmsMessages.sql" />
    <Build Include="bll\Functions\bll.fn_WorkDays.sql" />
    <Build Include="bll\Functions\bll.fn_MonthAddEC.sql" />
    <Build Include="bll\Functions\bll.fn_CostOfSaleCenter__BusinessUnit.sql" />
    <Build Include="bll\Functions\bll.fn_OtherPLCenter__BusinessUnit.sql" />
    <Build Include="dbo\Tables\dbo.RelationDefinitionReportDefinitions.sql" />
    <Build Include="dbo\User Defined Types\dbo.RelationDefinitionReportDefinitionList.sql" />
    <Build Include="map\map.RelationDefinitionReportDefinitions.sql" />
    <Build Include="dbo\Tables\dbo.CustodyDefinitionReportDefinitions.sql" />
    <Build Include="dbo\Tables\dbo.ResourceDefinitionReportDefinitions.sql" />
    <Build Include="dbo\Tables\dbo.LookupDefinitionReportDefinitions.sql" />
    <Build Include="dbo\User Defined Types\dbo.CustodyDefinitionReportDefinitionList.sql" />
    <Build Include="dbo\User Defined Types\dbo.LookupDefinitionReportDefinitionList.sql" />
    <Build Include="dbo\User Defined Types\dbo.ResourceDefinitionReportDefinitionList.sql" />
    <Build Include="map\map.CustodyDefinitionReportDefinitions.sql" />
    <Build Include="map\map.LookupDefinitionReportDefinitions.sql" />
    <Build Include="map\map.ResourceDefinitionReportDefinitions.sql" />
    <Build Include="bll\Stored Procedures\bll.Relations__Preprocess.sql" />
    <Build Include="bll\Stored Procedures\bll.Custodies__Preprocess.sql" />
    <Build Include="dbo\Tables\dbo.RelationAttachments.sql" />
    <Build Include="dbo\User Defined Types\dbo.RelationAttachmentList.sql" />
    <Build Include="map\map.RelationAttachments.sql" />
    <Build Include="map\map.GeneralSettings.sql" />
    <Build Include="map\map.FinancialSettings.sql" />
    <Build Include="bll\Stored Procedures\bll.FinancialSettings_Validate__Save.sql" />
    <Build Include="dal\Stored Procedures\dal.FinancialSettings__Save.sql" />
    <Build Include="rpt\Stored Procedures\rpt.SalesInvoices__Duplicates.sql" />
    <Build Include="rpt\Stored Procedures\rpt.DuplicatePurchasesInvoices.sql" />
    <None Include="Provisioning\299\00_Script.sql" />
    <None Include="Provisioning\299\299_11Users.sql" />
    <None Include="Provisioning\299\299_12Permissions.sql" />
    <None Include="Provisioning\299\299_21Lookups.sql" />
    <None Include="Provisioning\299\299_22Centers.sql" />
    <None Include="Provisioning\299\299_24Resources.sql" />
    <None Include="Provisioning\299\21_Units.sql" />
    <Build Include="bll\Functions\bll.fn_EmployeeIncomeTax_ET.sql" />
    <Build Include="wiz\Stored Procedures\wiz.SpuriousTabHeaders__Delete.sql" />
    <Build Include="bll\Functions\bll.fn_SalaryPeriodEnding.sql" />
    <Build Include="bll\Functions\bll.fn_FirstDayOfPeriod.sql" />
    <Build Include="bll\Functions\bll.fn_EmployeeBenefit__Taxable.sql" />
    <Build Include="wiz\Functions\wiz.fn_Ethiopian_DatePart.sql" />
    <Build Include="wiz\Functions\wiz.fn_UmmAlQura_DatePart.sql" />
    <Build Include="wiz\Functions\wiz.fn_JulianDayNumber.sql" />
    <Build Include="wiz\Functions\wiz.fn_Ethiopian_DateAdd.sql" />
    <Build Include="wiz\Functions\wiz.fn_UmmAlQura_DateAdd.sql" />
    <Build Include="dbo\Tables\dbo.ReportDefinitionDimensionAttribute.sql" />
    <Build Include="dbo\User Defined Types\dbo.ReportDefinitionDimensionAttributeList.sql" />
    <Build Include="map\map.ReportDefinitionDimensionAttributes.sql" />
    <Build Include="bll\Functions\bll.fn_EmployeeIncomeTax_ET.sql" />
    <Build Include="wiz\Stored Procedures\wiz.SpuriousTabHeaders__Delete.sql" />
    <Build Include="bll\Functions\bll.fn_SalaryPeriodEnding.sql" />
    <Build Include="bll\Functions\bll.fn_FirstDayOfPeriod.sql" />
    <Build Include="bll\Functions\bll.fn_EmployeeBenefit__Taxable.sql" />
    <Build Include="bll\Functions\bll.fi_CenterMovements.sql" />
    <Build Include="bll\Functions\bll.fi_SalaryAgreements__Basic.sql" />
    <Build Include="rpt\Stored Procedures\rpt.BankAccounts__Unreconciled.sql" />
    <Build Include="rpt\Stored Procedures\rpt.BankAccounts__Reconciled.sql" />
    <Build Include="rpt\Stored Procedures\rpt.User__ReconcilationCount.sql" />
    <Build Include="rpt\Stored Procedures\rpt.SalesInvoices__Missing.sql" />
    <Build Include="rpt\Stored Procedures\rpt.RentalSpaces__Areas.sql" />
    <Build Include="rpt\Stored Procedures\rpt.Documents__NoAttachments.sql" />
    <Build Include="bll\Functions\bll.fi_InventoryAverageCosts.sql" />
    <Build Include="dbo\User Defined Types\dbo.InventoryEntryList.sql" />
    <Build Include="rpt\Stored Procedures\rpt.UnbalancedCSI___Balance.sql" />
    <Build Include="api\Stored Procedures\api.GeneralSettings__Save.sql" />
    <Build Include="map\map.DocumentAssignmentsHistory2.sql" />
<<<<<<< HEAD
    <Build Include="bll\Functions\bll.fn_RSD__RLD.sql" />
    <Build Include="bll\Functions\bll.fn_RS__RL.sql" />
=======
    <Build Include="dal\Stored Procedures\dal.Users__SavePreferredLanguage.sql" />
    <Build Include="dal\Stored Procedures\dal.Users__SavePreferredCalendar.sql" />
>>>>>>> 594b4c60
  </ItemGroup>
  <ItemGroup>
    <None Include="Tests\12_ManualMisc.sql" />
    <None Include="Tests\72_ResourceClassifications.sql" />
    <None Include="Tests\12_Purchasing.sql" />
    <None Include="Tests\14_Sales.sql" />
    <None Include="IntegrationTests.publish.xml" />
    <None Include="Tests\07_Resources_FinancialLiabilities.sql" />
    <None Include="Tests\07_Resources_FinancialAssets.sql" />
    <None Include="Tests\07_Resources_ProductionSupplies.sql" />
    <None Include="Tests\13_HRCycle.sql" />
    <None Include="dbo\User Defined Types\Readme.txt" />
    <None Include="100.BananSD.publish.xml" />
    <None Include="299.BananETDemos.publish.xml" />
    <None Include="200.BananET.publish.xml" />
    <None Include="399.BananSADemos.publish.xml" />
    <None Include="Tellma.Database.Application.publish.xml" />
    <Build Include="dal\Stored Procedures\dal.Documents_State__Update.sql" />
    <None Include="Provisioning\000\n_Settings.sql" />
    <None Include="Provisioning\000\q_ReportDefinitions.sql" />
    <Build Include="api\Stored Procedures\api.ReportDefinitions__Save.sql" />
    <None Include="Provisioning\000\y_Roles.sql" />
    <None Include="Provisioning\000\c_Currencies.sql" />
    <None Include="Provisioning\000\d_Units.sql" />
    <None Include="199.BananSDDemos.publish.xml" />
    <None Include="_Azure\Azure.100.BananSD.publish.xml" />
    <None Include="_Azure\Azure.201.Soreti.publish.xml" />
    <None Include="_Azure\Azure.199.BananSDDemos.publish.xml" />
    <None Include="201.Soreti.publish.xml" />
    <None Include="Provisioning\199\199_24Resources.sql" />
    <None Include="Provisioning\000\u_Lookups.sql" />
    <None Include="_Azure\Azure.200.BananET.publish.xml" />
    <None Include="_Azure\Azure.399.BananSADemos.publish.xml" />
  </ItemGroup>
  <ItemGroup>
    <SqlCmdVariable Include="DeployEmail">
      <DefaultValue>admin@tellma.com</DefaultValue>
      <Value>$(SqlCmdVar__1)</Value>
    </SqlCmdVariable>
    <SqlCmdVariable Include="FunctionalCurrency">
      <DefaultValue>ETB</DefaultValue>
      <Value>$(SqlCmdVar__4)</Value>
    </SqlCmdVariable>
    <SqlCmdVariable Include="PrimaryLanguageId">
      <DefaultValue>en</DefaultValue>
      <Value>$(SqlCmdVar__3)</Value>
    </SqlCmdVariable>
    <SqlCmdVariable Include="OverwriteDb">
      <DefaultValue>0</DefaultValue>
      <Value>$(SqlCmdVar__7)</Value>
    </SqlCmdVariable>
    <SqlCmdVariable Include="SecondaryLanguageId">
      <DefaultValue>ar</DefaultValue>
      <Value>$(SqlCmdVar__5)</Value>
    </SqlCmdVariable>
    <SqlCmdVariable Include="ShortCompanyName">
      <DefaultValue>ACME International</DefaultValue>
      <Value>$(SqlCmdVar__2)</Value>
    </SqlCmdVariable>
    <SqlCmdVariable Include="ShortCompanyName2">
      <DefaultValue>ACME</DefaultValue>
      <Value>$(SqlCmdVar__8)</Value>
    </SqlCmdVariable>
    <SqlCmdVariable Include="ShortCompanyName3">
      <DefaultValue>ACME</DefaultValue>
      <Value>$(SqlCmdVar__9)</Value>
    </SqlCmdVariable>
    <SqlCmdVariable Include="TernaryLanguageId">
      <DefaultValue>zh</DefaultValue>
      <Value>$(SqlCmdVar__6)</Value>
    </SqlCmdVariable>
  </ItemGroup>
  <ItemGroup>
    <ArtifactReference Include="$(DacPacRootPath)\Extensions\Microsoft\SQLDB\Extensions\SqlServer\AzureV12\SqlSchemas\master.dacpac">
      <HintPath>$(DacPacRootPath)\Extensions\Microsoft\SQLDB\Extensions\SqlServer\AzureV12\SqlSchemas\master.dacpac</HintPath>
      <SuppressMissingDependenciesErrors>False</SuppressMissingDependenciesErrors>
      <DatabaseVariableLiteralValue>master</DatabaseVariableLiteralValue>
    </ArtifactReference>
  </ItemGroup>
  <ItemGroup>
    <RefactorLog Include="Tellma.Database.Application.refactorlog" />
  </ItemGroup>
</Project><|MERGE_RESOLUTION|>--- conflicted
+++ resolved
@@ -767,13 +767,10 @@
     <Build Include="rpt\Stored Procedures\rpt.UnbalancedCSI___Balance.sql" />
     <Build Include="api\Stored Procedures\api.GeneralSettings__Save.sql" />
     <Build Include="map\map.DocumentAssignmentsHistory2.sql" />
-<<<<<<< HEAD
     <Build Include="bll\Functions\bll.fn_RSD__RLD.sql" />
     <Build Include="bll\Functions\bll.fn_RS__RL.sql" />
-=======
     <Build Include="dal\Stored Procedures\dal.Users__SavePreferredLanguage.sql" />
     <Build Include="dal\Stored Procedures\dal.Users__SavePreferredCalendar.sql" />
->>>>>>> 594b4c60
   </ItemGroup>
   <ItemGroup>
     <None Include="Tests\12_ManualMisc.sql" />
