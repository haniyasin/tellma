﻿CREATE PROCEDURE [dal].[ResourceDefinitions__Save]
	@Entities [ResourceDefinitionList] READONLY
AS
SET NOCOUNT ON;
	DECLARE @Now DATETIMEOFFSET(7) = SYSDATETIMEOFFSET();
	DECLARE @UserId INT = CONVERT(INT, SESSION_CONTEXT(N'UserId'));

	MERGE INTO [dbo].[ResourceDefinitions] AS t
	USING (
		SELECT 
			[Index],
			[Id],
			[TitleSingular],
			[TitleSingular2],
			[TitleSingular3],
			[TitlePlural],
			[TitlePlural2],
			[TitlePlural3],
			[ParentAccountTypeId],
			-- If null, no restriction. Otherwise, it restricts the types to those stemming from one of the nodes in the parent list
			--[CodeRegEx], -- Null means manually defined
			--[NameRegEx], -- Null means manually defined
			-- Resource properties
			-- [ResourceClassificationVisibility],
			[IdentifierLabel],
			[IdentifierLabel2],
			[IdentifierLabel3],		
			[IdentifierVisibility],

			[CurrencyVisibility],
			-- [CustomsReferenceVisibility],
			-- [PreferredSupplierVisibility],
			[DescriptionVisibility],

			[CostObjectVisibility],
			[ExpenseEntryTypeVisibility],
			[ExpenseCenterVisibility],
			[InvestmentCenterVisibility],
			[ResidualMonetaryValueVisibility],
			[ResidualValueVisibility],

			[ReorderLevelVisibility],
			[EconomicOrderQuantityVisibility],

			[AvailableSinceLabel],
			[AvailableSinceLabel2],
			[AvailableSinceLabel3],
			[AvailableSinceVisibility],

			[AvailableTillLabel],
			[AvailableTillLabel2],
			[AvailableTillLabel3],
			[AvailableTillVisibility],

			[Decimal1Label],				
			[Decimal1Label2],
			[Decimal1Label3],
			[Decimal1Visibility],

			[Decimal2Label]	,
			[Decimal2Label2],
			[Decimal2Label3],
			[Decimal2Visibility],

			[Int1Label],	
			[Int1Label2],
			[Int1Label3],	
			[Int1Visibility],	

			[Int2Label],	
			[Int2Label2],
			[Int2Label3],
			[Int2Visibility],

			[Lookup1Label],
			[Lookup1Label2],
			[Lookup1Label3],
			[Lookup1Visibility],
			[Lookup1DefinitionId],

			[Lookup2Label],
			[Lookup2Label2],
			[Lookup2Label3],
			[Lookup2Visibility],
			[Lookup2DefinitionId],

			[Lookup3Visibility],
			[Lookup3DefinitionId],
			[Lookup3Label],
			[Lookup3Label2],
			[Lookup3Label3],

			[Lookup4Visibility],
			[Lookup4DefinitionId],
			[Lookup4Label],
			[Lookup4Label2],
			[Lookup4Label3],

			[DueDateLabel],
			[DueDateLabel2],
			[DueDateLabel3],
			[DueDateVisibility],
			-- more properties from Resource Instances to come..
			[Text1Label],				
			[Text1Label2],
			[Text1Label3],
			[Text1Visibility],

			[Text2Label]	,
			[Text2Label2],
			[Text2Label3],
			[Text2Visibility],
			[MainMenuIcon],
			[MainMenuSection],			-- IF Null, it does not show on the main menu
			[MainMenuSortKey]
		FROM @Entities 
	) AS s ON (t.Id = s.[Id])
	WHEN MATCHED 
	THEN
		UPDATE SET 
			t.[TitleSingular] = s.[TitleSingular],
			t.[TitleSingular2] = s.[TitleSingular2],
			t.[TitleSingular3] = s.[TitleSingular3],
			t.[TitlePlural] = s.[TitlePlural],
			t.[TitlePlural2] = s.[TitlePlural2],
			t.[TitlePlural3] = s.[TitlePlural3],
			t.[ParentAccountTypeId] = s.[ParentAccountTypeId],
			-- If null, no restriction. Otherwise, it restricts the types to those stemming from one of the nodes in the parent list
			--t.[CodeRegEx] = s.[CodeRegEx], -- Null means manually defined
			--t.[NameRegEx] = s.[NameRegEx], -- Null means manually defined
			-- Resource properties
			t.[IdentifierLabel] = s.[IdentifierLabel],
			t.[IdentifierLabel2] = s.[IdentifierLabel2],
			t.[IdentifierLabel3] = s.[IdentifierLabel3],		
			t.[IdentifierVisibility] = s.[IdentifierVisibility],
			t.[CurrencyVisibility] = s.[CurrencyVisibility],
			-- [CustomsReferenceVisibility] = s.[CustomsReferenceVisibility],
			-- [PreferredSupplierVisibility] = s.[PreferredSupplierVisibility],
			t.[DescriptionVisibility] = s.[DescriptionVisibility],
<<<<<<< HEAD
			
=======
>>>>>>> ba214617
			t.[CostObjectVisibility] = s.[CostObjectVisibility],
			t.[ExpenseEntryTypeVisibility] = s.[ExpenseEntryTypeVisibility],
			t.[ExpenseCenterVisibility] = s.[ExpenseCenterVisibility],
			t.[InvestmentCenterVisibility] = s.[InvestmentCenterVisibility],
			t.[ResidualMonetaryValueVisibility] = s.[ResidualMonetaryValueVisibility],
			t.[ResidualValueVisibility] = s.[ResidualValueVisibility],
<<<<<<< HEAD

=======
>>>>>>> ba214617
			t.[ReorderLevelVisibility]=s.[ReorderLevelVisibility],
			t.[EconomicOrderQuantityVisibility]=s.[EconomicOrderQuantityVisibility],
			t.[AvailableSinceLabel] = s.[AvailableSinceLabel],
			t.[AvailableSinceLabel2] = s.[AvailableSinceLabel2],
			t.[AvailableSinceLabel3] = s.[AvailableSinceLabel3],
			t.[AvailableSinceVisibility] = s.[AvailableSinceVisibility],
			t.[AvailableTillLabel] = s.[AvailableTillLabel],
			t.[AvailableTillLabel2] = s.[AvailableTillLabel2],
			t.[AvailableTillLabel3] = s.[AvailableTillLabel3],
			t.[AvailableTillVisibility] = s.[AvailableTillVisibility],
			t.[Decimal1Label] = s.[Decimal1Label],						
			t.[Decimal1Label2] = s.[Decimal1Label2],
			t.[Decimal1Label3] = s.[Decimal1Label3],
			t.[Decimal1Visibility] = s.[Decimal1Visibility],

			t.[Decimal2Label] = s.[Decimal2Label],	
			t.[Decimal2Label2] = s.[Decimal2Label2],
			t.[Decimal2Label3] = s.[Decimal2Label3],
			t.[Decimal2Visibility] = s.[Decimal2Visibility],

			t.[Int1Label] = s.[Int1Label],		
			t.[Int1Label2] = s.[Int1Label2],
			t.[Int1Label3] = s.[Int1Label3],		
			t.[Int1Visibility] = s.[Int1Visibility],	

			t.[Int2Label] = s.[Int2Label],		
			t.[Int2Label2] = s.[Int2Label2],
			t.[Int2Label3] = s.[Int2Label3],	
			t.[Int2Visibility] = s.[Int2Visibility],

			t.[Lookup1Label] = s.[Lookup1Label],
			t.[Lookup1Label2] = s.[Lookup1Label2],
			t.[Lookup1Label3] = s.[Lookup1Label3],
			t.[Lookup1Visibility] = s.[Lookup1Visibility],
			t.[Lookup1DefinitionId] = s.[Lookup1DefinitionId],

			t.[Lookup2Label] = s.[Lookup2Label],
			t.[Lookup2Label2] = s.[Lookup2Label2],
			t.[Lookup2Label3] = s.[Lookup2Label3],
			t.[Lookup2Visibility] = s.[Lookup2Visibility],
			t.[Lookup2DefinitionId] = s.[Lookup2DefinitionId],

			t.[Lookup3Visibility] = s.[Lookup3Visibility],
			t.[Lookup3DefinitionId] = s.[Lookup3DefinitionId],
			t.[Lookup3Label] = s.[Lookup3Label],
			t.[Lookup3Label2] = s.[Lookup3Label2],
			t.[Lookup3Label3] = s.[Lookup3Label3],

			t.[Lookup4Visibility] = s.[Lookup4Visibility],
			t.[Lookup4DefinitionId] = s.[Lookup4DefinitionId],
			t.[Lookup4Label] = s.[Lookup4Label],
			t.[Lookup4Label2] = s.[Lookup4Label2],
			t.[Lookup4Label3] = s.[Lookup4Label3],

			t.[DueDateLabel] = s.[DueDateLabel],
			t.[DueDateLabel2] = s.[DueDateLabel2],
			t.[DueDateLabel3] = s.[DueDateLabel3],
			t.[DueDateVisibility] = s.[DueDateVisibility],
			-- more properties from Resource Instances to come..
			t.[Text1Label] = s.[Text1Label],						
			t.[Text1Label2] = s.[Text1Label2],
			t.[Text1Label3] = s.[Text1Label3],
			t.[Text1Visibility] = s.[Text1Visibility],

			t.[Text2Label] = s.[Text2Label],	
			t.[Text2Label2] = s.[Text2Label2],
			t.[Text2Label3] = s.[Text2Label3],
			t.[Text2Visibility] = s.[Text2Visibility],

			t.[MainMenuIcon] = s.[MainMenuIcon],
			t.[MainMenuSection] = s.[MainMenuSection],			-- IF Null, it does not show on the main menu
			t.[MainMenuSortKey] = s.[MainMenuSortKey],
			t.[SavedById]					= @UserId
	WHEN NOT MATCHED THEN
		INSERT (
			[Id],
			[TitleSingular],
			[TitleSingular2],
			[TitleSingular3],
			[TitlePlural],
			[TitlePlural2],
			[TitlePlural3],
			[ParentAccountTypeId],
			-- If null, no restriction. Otherwise, it restricts the types to those stemming from one of the nodes in the parent list
			--[CodeRegEx], -- Null means manually defined
			--[NameRegEx], -- Null means manually defined
			-- Resource properties
			[IdentifierLabel],
			[IdentifierLabel2],
			[IdentifierLabel3],		
			[IdentifierVisibility],
			[CurrencyVisibility],
			-- [CustomsReferenceVisibility],
			-- [PreferredSupplierVisibility],
			[DescriptionVisibility],
<<<<<<< HEAD

=======
>>>>>>> ba214617
			[CostObjectVisibility],
			[ExpenseEntryTypeVisibility],
			[ExpenseCenterVisibility],
			[InvestmentCenterVisibility],
			[ResidualMonetaryValueVisibility],
			[ResidualValueVisibility],
<<<<<<< HEAD

=======
>>>>>>> ba214617
			[ReorderLevelVisibility],
			[EconomicOrderQuantityVisibility],
			[AvailableSinceLabel],
			[AvailableSinceLabel2],
			[AvailableSinceLabel3],
			[AvailableSinceVisibility],
			[AvailableTillLabel],
			[AvailableTillLabel2],
			[AvailableTillLabel3],
			[AvailableTillVisibility],
			[Decimal1Label],				
			[Decimal1Label2],
			[Decimal1Label3],
			[Decimal1Visibility],

			[Decimal2Label]	,
			[Decimal2Label2],
			[Decimal2Label3],
			[Decimal2Visibility],

			[Int1Label],	
			[Int1Label2],
			[Int1Label3],	
			[Int1Visibility],	

			[Int2Label],	
			[Int2Label2],
			[Int2Label3],
			[Int2Visibility],

			[Lookup1Label],
			[Lookup1Label2],
			[Lookup1Label3],
			[Lookup1Visibility],
			[Lookup1DefinitionId],

			[Lookup2Label],
			[Lookup2Label2],
			[Lookup2Label3],
			[Lookup2Visibility],
			[Lookup2DefinitionId],

			[Lookup3Visibility],
			[Lookup3DefinitionId],
			[Lookup3Label],
			[Lookup3Label2],
			[Lookup3Label3],

			[Lookup4Visibility],
			[Lookup4DefinitionId],
			[Lookup4Label],
			[Lookup4Label2],
			[Lookup4Label3],

			[DueDateLabel],
			[DueDateLabel2],
			[DueDateLabel3],
			[DueDateVisibility],
			-- more properties from Resource Instances to come..
			[Text1Label],				
			[Text1Label2],
			[Text1Label3],
			[Text1Visibility],

			[Text2Label]	,
			[Text2Label2],
			[Text2Label3],
			[Text2Visibility],

			[MainMenuIcon],
			[MainMenuSection],			-- IF Null, it does not show on the main menu
			[MainMenuSortKey]
			
			)
		VALUES (
			s.[Id],
			s.[TitleSingular],
			s.[TitleSingular2],
			s.[TitleSingular3],
			s.[TitlePlural],
			s.[TitlePlural2],
			s.[TitlePlural3],
			s.[ParentAccountTypeId],
			-- If null, no restriction. Otherwise, it restricts the types to those stemming from one of the nodes in the parent list
			--s.[CodeRegEx], -- Null means manually defined
			--s.[NameRegEx], -- Null means manually defined
			-- Resource properties
			s.[IdentifierLabel],
			s.[IdentifierLabel2],
			s.[IdentifierLabel3],		
			s.[IdentifierVisibility],
			s.[CurrencyVisibility],
			-- [CustomsReferenceVisibility],
			-- [PreferredSupplierVisibility],
			s.[DescriptionVisibility],
<<<<<<< HEAD
			
=======
>>>>>>> ba214617
			s.[CostObjectVisibility],
			s.[ExpenseEntryTypeVisibility],
			s.[ExpenseCenterVisibility],
			s.[InvestmentCenterVisibility],
			s.[ResidualMonetaryValueVisibility],
			s.[ResidualValueVisibility],
<<<<<<< HEAD

=======
>>>>>>> ba214617
			s.[ReorderLevelVisibility],
			s.[EconomicOrderQuantityVisibility],
			s.[AvailableSinceLabel],
			s.[AvailableSinceLabel2],
			s.[AvailableSinceLabel3],
			s.[AvailableSinceVisibility],
			s.[AvailableTillLabel],
			s.[AvailableTillLabel2],
			s.[AvailableTillLabel3],
			s.[AvailableTillVisibility],

			s.[Decimal1Label],				
			s.[Decimal1Label2],
			s.[Decimal1Label3],
			s.[Decimal1Visibility],

			s.[Decimal2Label]	,
			s.[Decimal2Label2],
			s.[Decimal2Label3],
			s.[Decimal2Visibility],

			s.[Int1Label],	
			s.[Int1Label2],
			s.[Int1Label3],	
			s.[Int1Visibility],	

			s.[Int2Label],	
			s.[Int2Label2],
			s.[Int2Label3],
			s.[Int2Visibility],

			s.[Lookup1Label],
			s.[Lookup1Label2],
			s.[Lookup1Label3],
			s.[Lookup1Visibility],
			s.[Lookup1DefinitionId],

			s.[Lookup2Label],
			s.[Lookup2Label2],
			s.[Lookup2Label3],
			s.[Lookup2Visibility],
			s.[Lookup2DefinitionId],

			s.[Lookup3Visibility],
			s.[Lookup3DefinitionId],
			s.[Lookup3Label],
			s.[Lookup3Label2],
			s.[Lookup3Label3],

			s.[Lookup4Visibility],
			s.[Lookup4DefinitionId],
			s.[Lookup4Label],
			s.[Lookup4Label2],
			s.[Lookup4Label3],

			s.[DueDateLabel],
			s.[DueDateLabel2],
			s.[DueDateLabel3],
			s.[DueDateVisibility],
			-- more properties from Resource Instances to come..
			s.[Text1Label],				
			s.[Text1Label2],
			s.[Text1Label3],
			s.[Text1Visibility],

			s.[Text2Label]	,
			s.[Text2Label2],
			s.[Text2Label3],
			s.[Text2Visibility],

			s.[MainMenuIcon],
			s.[MainMenuSection],			-- IF Null, it does not show on the main menu
			s.[MainMenuSortKey]			
			);<|MERGE_RESOLUTION|>--- conflicted
+++ resolved
@@ -137,20 +137,12 @@
 			-- [CustomsReferenceVisibility] = s.[CustomsReferenceVisibility],
 			-- [PreferredSupplierVisibility] = s.[PreferredSupplierVisibility],
 			t.[DescriptionVisibility] = s.[DescriptionVisibility],
-<<<<<<< HEAD
-			
-=======
->>>>>>> ba214617
 			t.[CostObjectVisibility] = s.[CostObjectVisibility],
 			t.[ExpenseEntryTypeVisibility] = s.[ExpenseEntryTypeVisibility],
 			t.[ExpenseCenterVisibility] = s.[ExpenseCenterVisibility],
 			t.[InvestmentCenterVisibility] = s.[InvestmentCenterVisibility],
 			t.[ResidualMonetaryValueVisibility] = s.[ResidualMonetaryValueVisibility],
 			t.[ResidualValueVisibility] = s.[ResidualValueVisibility],
-<<<<<<< HEAD
-
-=======
->>>>>>> ba214617
 			t.[ReorderLevelVisibility]=s.[ReorderLevelVisibility],
 			t.[EconomicOrderQuantityVisibility]=s.[EconomicOrderQuantityVisibility],
 			t.[AvailableSinceLabel] = s.[AvailableSinceLabel],
@@ -246,20 +238,12 @@
 			-- [CustomsReferenceVisibility],
 			-- [PreferredSupplierVisibility],
 			[DescriptionVisibility],
-<<<<<<< HEAD
-
-=======
->>>>>>> ba214617
 			[CostObjectVisibility],
 			[ExpenseEntryTypeVisibility],
 			[ExpenseCenterVisibility],
 			[InvestmentCenterVisibility],
 			[ResidualMonetaryValueVisibility],
 			[ResidualValueVisibility],
-<<<<<<< HEAD
-
-=======
->>>>>>> ba214617
 			[ReorderLevelVisibility],
 			[EconomicOrderQuantityVisibility],
 			[AvailableSinceLabel],
@@ -355,20 +339,12 @@
 			-- [CustomsReferenceVisibility],
 			-- [PreferredSupplierVisibility],
 			s.[DescriptionVisibility],
-<<<<<<< HEAD
-			
-=======
->>>>>>> ba214617
 			s.[CostObjectVisibility],
 			s.[ExpenseEntryTypeVisibility],
 			s.[ExpenseCenterVisibility],
 			s.[InvestmentCenterVisibility],
 			s.[ResidualMonetaryValueVisibility],
 			s.[ResidualValueVisibility],
-<<<<<<< HEAD
-
-=======
->>>>>>> ba214617
 			s.[ReorderLevelVisibility],
 			s.[EconomicOrderQuantityVisibility],
 			s.[AvailableSinceLabel],
