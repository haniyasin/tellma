﻿CREATE FUNCTION [dal].[fn_Concept_Center_Currency_Agent__Balance]
(
	@ParentConcept NVARCHAR (255),
	@CenterId INT,
	@CurrencyId NCHAR (3),
	@AgentId INT,
	@ResourceId INT,
	@InternalReference NVARCHAR (50),
	@ExternalReference NVARCHAR (50),
	@NotedAgentId INT,
	@NotedResourceId INT,
	@NotedDate DATE
)
RETURNS DECIMAL (19,4)
AS BEGIN
DECLARE @Result  DECIMAL (19,4), @ParentNode HIERARCHYID = dal.fn_AccountTypeConcept__Node(@ParentConcept);
	SELECT @Result = SUM([Balance])
	FROM [dal].[ft_Concept_Center__Agents_Balances](@ParentConcept, @CenterId) 
	WHERE [CurrencyId] = @CurrencyId
	AND [AgentId] = @AgentId
	AND (@ResourceId IS NULL		AND [ResourceId] IS NULL		OR [ResourceId] = @ResourceId)
	AND (@NotedResourceId IS NULL	AND [NotedResourceId] IS NULL	OR [NotedResourceId] = @NotedResourceId)
	AND (@NotedDate IS NULL			AND [NotedDate] IS NULL			OR [NotedDate] <= @NotedDate)
<<<<<<< HEAD
	--AND (@InternalReference IS NULL AND [InternalReference] IS NULL	OR [InternalReference] = @InternalReference)
	--AND (@ExternalReference IS NULL AND [ExternalReference] IS NULL	OR [ExternalReference] = @ExternalReference)
=======
>>>>>>> 149756e1
	RETURN ISNULL(@Result, 0)
END
GO<|MERGE_RESOLUTION|>--- conflicted
+++ resolved
@@ -21,11 +21,6 @@
 	AND (@ResourceId IS NULL		AND [ResourceId] IS NULL		OR [ResourceId] = @ResourceId)
 	AND (@NotedResourceId IS NULL	AND [NotedResourceId] IS NULL	OR [NotedResourceId] = @NotedResourceId)
 	AND (@NotedDate IS NULL			AND [NotedDate] IS NULL			OR [NotedDate] <= @NotedDate)
-<<<<<<< HEAD
-	--AND (@InternalReference IS NULL AND [InternalReference] IS NULL	OR [InternalReference] = @InternalReference)
-	--AND (@ExternalReference IS NULL AND [ExternalReference] IS NULL	OR [ExternalReference] = @ExternalReference)
-=======
->>>>>>> 149756e1
 	RETURN ISNULL(@Result, 0)
 END
 GO